# Usage
# python train.py --balance-training-batch-labels

import argparse
import json
import jsonlines
import pytorch_lightning as pl
from transformers import AutoTokenizer
from transformers.file_utils import PYTORCH_PRETRAINED_BERT_CACHE

from constants import ENTITY_END_MARKER, ENTITY_START_MARKER, NOT_COMB
from data_loader import DrugSynergyDataModule
from model import BertForRelation, RelationExtractor
<<<<<<< HEAD
from preprocess import create_dataset, LABEL2IDX
from utils import construct_row_id_idx_mapping, write_error_analysis_file
=======
from preprocess import create_dataset
>>>>>>> 668a43a8

parser = argparse.ArgumentParser()
parser.add_argument('--pretrained-lm', type=str, required=False, default="microsoft/BiomedNLP-PubMedBERT-base-uncased-abstract", help="Path to pretrained Huggingface Transformers model")
parser.add_argument('--training-file', type=str, required=False, default="data/examples2_80.jsonl")
parser.add_argument('--test-file', type=str, required=False, default="data/examples2_20.jsonl")
parser.add_argument('--label2idx', type=str, required=False, default="data/label2idx.json")
parser.add_argument('--batch-size', type=int, required=False, default=12) # This number is good for training on an 11GB Tesla K80 GPU.
parser.add_argument('--dev-train-split', type=float, required=False, default=0.1, help="Fraction of the training set to hold out for validation")
parser.add_argument('--max-seq-length', type=int, required=False, default=512, help="Maximum subword length of the document passed to the encoder, including inserted marker tokens")
parser.add_argument('--preserve-case', action='store_true')
parser.add_argument('--num-train-epochs', default=6, type=int, help="Total number of training epochs to perform.")
<<<<<<< HEAD
parser.add_argument('--negative-sampling-rate', default=1.0, type=float, help="Upsample or downsample negative training examples for training (due to label imbalance)")
parser.add_argument('--positive-sampling-rate', default=1.0, type=float, help="Upsample or downsample positive training examples for training (due to label imbalance)")
parser.add_argument('--negative-example-loss-weight', default=1.0, type=float, help="Loss weight for negative class labels in training (to help with label imbalance)")
parser.add_argument('--positive-example-loss-weight', default=10.0, type=float, help="Loss weight for positive class labels in training (to help with label imbalance)")
parser.add_argument('--ignore-no-comb-relations', action='store_true', help="If true, then don't mine NO_COMB negative relations from the relation annotations.")
parser.add_argument('--ignore-paragraph-context', action='store_true', help="If true, only look at each entity-bearing sentence and ignore its surrounding context.")
parser.add_argument('--lr', default=5e-4, type=float, help="Learning rate")
parser.add_argument('--unfreezing-strategy', type=str, choices=["all", "final-bert-layer", "BitFit"], default="BitFit", help="Whether to finetune all bert layers, just the final layer, or bias terms only.")
parser.add_argument('--output-file', type=str, required=False, default="test_output.tsv")
=======
parser.add_argument('--label-sampling-ratios', default=None, type=float, help="Upsample or downsample training examples of each class for training (due to label imbalance)")
parser.add_argument('--label-loss-weights', default=None, type=float, help="Loss weight for negative class labels in training (to help with label imbalance)")
parser.add_argument('--ignore-no-comb-relations', action='store_true', help="If true, then don't mine NOT-COMB negative relations from the relation annotations.")
parser.add_argument('--only-include-binary-no-comb-relations', action='store_true', help="If true, and we are including no-comb relations, then only mine binary no-comb relations (ignoring n-ary no-comb relations)")
parser.add_argument('--ignore-paragraph-context', action='store_true', help="If true, only look at each entity-bearing sentence and ignore its surrounding context.")
parser.add_argument('--lr', default=5e-4, type=float, help="Learning rate")
parser.add_argument('--unfreezing-strategy', type=str, choices=["all", "final-bert-layer", "BitFit"], default="BitFit", help="Whether to finetune all bert layers, just the final layer, or bias terms only.")
parser.add_argument('--context-window-size', type=int, required=False, default=None, help="Amount of cross-sentence context to use (including the sentence in question")
parser.add_argument('--balance-training-batch-labels', action='store_true', help="If true, load training batches to ensure that each batch contains samples of each class.")
>>>>>>> 668a43a8

if __name__ == "__main__":
    args = parser.parse_args()

<<<<<<< HEAD
    training_data_raw = list(jsonlines.open(args.training_file))
    test_data_raw = list(jsonlines.open(args.test_file))
    training_data = create_dataset(training_data_raw,
                                   sample_negatives_ratio=args.negative_sampling_rate,
                                   sample_positives_ratio=args.positive_sampling_rate,
                                   add_no_combination_relations=not args.ignore_no_comb_relations,
                                   include_paragraph_context=not args.ignore_paragraph_context)
    test_data = create_dataset(test_data_raw)
    row_id_idx_mapping, idx_row_id_mapping = construct_row_id_idx_mapping(training_data + test_data)

=======
    training_data = list(jsonlines.open(args.training_file))
    test_data = list(jsonlines.open(args.test_file))
    label2idx = json.load(open(args.label2idx))
    label2idx[NOT_COMB] = 0

    if args.label_sampling_ratios is None:
        label_sampling_ratios = [1.0 for _ in label2idx]
    else:
        label_sampling_ratios = args.label_sampling_ratios

    if args.label_loss_weights is None:
        label_loss_weights = [1.0 for _ in label2idx]
    else:
        label_loss_weights = args.label_loss_weights

    training_data = create_dataset(training_data,
                                   label2idx=label2idx,
                                   label_sampling_ratios=label_sampling_ratios,
                                   add_no_combination_relations=not args.ignore_no_comb_relations,
                                   only_include_binary_no_comb_relations=args.only_include_binary_no_comb_relations,
                                   include_paragraph_context=not args.ignore_paragraph_context,
                                   context_window_size=args.context_window_size)
    label_values = sorted(set(label2idx.values()))
    num_labels = len(label_values)
    assert label_values == list(range(num_labels))
    assert len(label_sampling_ratios) == num_labels
    assert len(label_loss_weights) == num_labels
    test_data = create_dataset(test_data,
                               label2idx=label2idx,
                               add_no_combination_relations=not args.ignore_no_comb_relations,
                               only_include_binary_no_comb_relations=args.only_include_binary_no_comb_relations,
                               include_paragraph_context=not args.ignore_paragraph_context,
                               context_window_size=args.context_window_size)
>>>>>>> 668a43a8
    tokenizer = AutoTokenizer.from_pretrained(args.pretrained_lm, do_lower_case=not args.preserve_case)
    tokenizer.add_tokens([ENTITY_START_MARKER, ENTITY_END_MARKER])
    dm = DrugSynergyDataModule(training_data,
                               test_data,
                               tokenizer,
<<<<<<< HEAD
                               LABEL2IDX,
                               row_id_idx_mapping,
=======
>>>>>>> 668a43a8
                               train_batch_size=args.batch_size,
                               dev_batch_size=args.batch_size,
                               test_batch_size=args.batch_size,
                               dev_train_ratio=args.dev_train_split,
                               max_seq_length=args.max_seq_length,
                               balance_training_batch_labels=args.balance_training_batch_labels)
    dm.setup()

    model = BertForRelation.from_pretrained(
            args.pretrained_lm,
            cache_dir=str(PYTORCH_PRETRAINED_BERT_CACHE),
            num_rel_labels=num_labels,
            unfreeze_all_bert_layers=args.unfreezing_strategy=="all",
            unfreeze_final_bert_layer=args.unfreezing_strategy=="final-bert-layer",
            unfreeze_bias_terms_only=args.unfreezing_strategy=="BitFit")

    # Add rows to embedding matrix if not large enough to accomodate special tokens.
    if len(tokenizer) > len(model.bert.embeddings.word_embeddings.weight):
        model.bert.resize_token_embeddings(len(tokenizer))

    num_train_optimization_steps = len(dm.train_dataloader()) * float(args.num_train_epochs)

    if set(label_loss_weights) != {1.0}:
        # Unless all labels are being weighted equally, then compute specific label weights for class-weighted loss.
        label_loss_weighting = [w / sum(label_loss_weights) for w in label_loss_weights]
    else:
        label_loss_weighting = None

    system = RelationExtractor(model, num_train_optimization_steps, lr=args.lr, tokenizer=tokenizer, label_weights=label_loss_weighting)
    trainer = pl.Trainer(
        gpus=1,
        precision=16,
        max_epochs=args.num_train_epochs,
    )
    trainer.fit(system, datamodule=dm)
    trainer.test(system, datamodule=dm)
    test_predictions = system.test_predictions
    test_row_ids = [idx_row_id_mapping[row_idx] for row_idx in system.test_row_idxs]
    write_error_analysis_file(test_data, test_data_raw, test_row_ids, test_predictions, args.output_file)
    print("Done!")<|MERGE_RESOLUTION|>--- conflicted
+++ resolved
@@ -11,12 +11,8 @@
 from constants import ENTITY_END_MARKER, ENTITY_START_MARKER, NOT_COMB
 from data_loader import DrugSynergyDataModule
 from model import BertForRelation, RelationExtractor
-<<<<<<< HEAD
-from preprocess import create_dataset, LABEL2IDX
+from preprocess import create_dataset
 from utils import construct_row_id_idx_mapping, write_error_analysis_file
-=======
-from preprocess import create_dataset
->>>>>>> 668a43a8
 
 parser = argparse.ArgumentParser()
 parser.add_argument('--pretrained-lm', type=str, required=False, default="microsoft/BiomedNLP-PubMedBERT-base-uncased-abstract", help="Path to pretrained Huggingface Transformers model")
@@ -28,45 +24,22 @@
 parser.add_argument('--max-seq-length', type=int, required=False, default=512, help="Maximum subword length of the document passed to the encoder, including inserted marker tokens")
 parser.add_argument('--preserve-case', action='store_true')
 parser.add_argument('--num-train-epochs', default=6, type=int, help="Total number of training epochs to perform.")
-<<<<<<< HEAD
-parser.add_argument('--negative-sampling-rate', default=1.0, type=float, help="Upsample or downsample negative training examples for training (due to label imbalance)")
-parser.add_argument('--positive-sampling-rate', default=1.0, type=float, help="Upsample or downsample positive training examples for training (due to label imbalance)")
-parser.add_argument('--negative-example-loss-weight', default=1.0, type=float, help="Loss weight for negative class labels in training (to help with label imbalance)")
-parser.add_argument('--positive-example-loss-weight', default=10.0, type=float, help="Loss weight for positive class labels in training (to help with label imbalance)")
-parser.add_argument('--ignore-no-comb-relations', action='store_true', help="If true, then don't mine NO_COMB negative relations from the relation annotations.")
-parser.add_argument('--ignore-paragraph-context', action='store_true', help="If true, only look at each entity-bearing sentence and ignore its surrounding context.")
-parser.add_argument('--lr', default=5e-4, type=float, help="Learning rate")
-parser.add_argument('--unfreezing-strategy', type=str, choices=["all", "final-bert-layer", "BitFit"], default="BitFit", help="Whether to finetune all bert layers, just the final layer, or bias terms only.")
-parser.add_argument('--output-file', type=str, required=False, default="test_output.tsv")
-=======
 parser.add_argument('--label-sampling-ratios', default=None, type=float, help="Upsample or downsample training examples of each class for training (due to label imbalance)")
 parser.add_argument('--label-loss-weights', default=None, type=float, help="Loss weight for negative class labels in training (to help with label imbalance)")
-parser.add_argument('--ignore-no-comb-relations', action='store_true', help="If true, then don't mine NOT-COMB negative relations from the relation annotations.")
+parser.add_argument('--ignore-no-comb-relations', action='store_true', help="If true, then don't mine NO_COMB negative relations from the relation annotations.")
 parser.add_argument('--only-include-binary-no-comb-relations', action='store_true', help="If true, and we are including no-comb relations, then only mine binary no-comb relations (ignoring n-ary no-comb relations)")
 parser.add_argument('--ignore-paragraph-context', action='store_true', help="If true, only look at each entity-bearing sentence and ignore its surrounding context.")
 parser.add_argument('--lr', default=5e-4, type=float, help="Learning rate")
 parser.add_argument('--unfreezing-strategy', type=str, choices=["all", "final-bert-layer", "BitFit"], default="BitFit", help="Whether to finetune all bert layers, just the final layer, or bias terms only.")
 parser.add_argument('--context-window-size', type=int, required=False, default=None, help="Amount of cross-sentence context to use (including the sentence in question")
 parser.add_argument('--balance-training-batch-labels', action='store_true', help="If true, load training batches to ensure that each batch contains samples of each class.")
->>>>>>> 668a43a8
+parser.add_argument('--output-file', type=str, required=False, default="test_output.tsv")
 
 if __name__ == "__main__":
     args = parser.parse_args()
 
-<<<<<<< HEAD
     training_data_raw = list(jsonlines.open(args.training_file))
     test_data_raw = list(jsonlines.open(args.test_file))
-    training_data = create_dataset(training_data_raw,
-                                   sample_negatives_ratio=args.negative_sampling_rate,
-                                   sample_positives_ratio=args.positive_sampling_rate,
-                                   add_no_combination_relations=not args.ignore_no_comb_relations,
-                                   include_paragraph_context=not args.ignore_paragraph_context)
-    test_data = create_dataset(test_data_raw)
-    row_id_idx_mapping, idx_row_id_mapping = construct_row_id_idx_mapping(training_data + test_data)
-
-=======
-    training_data = list(jsonlines.open(args.training_file))
-    test_data = list(jsonlines.open(args.test_file))
     label2idx = json.load(open(args.label2idx))
     label2idx[NOT_COMB] = 0
 
@@ -80,7 +53,7 @@
     else:
         label_loss_weights = args.label_loss_weights
 
-    training_data = create_dataset(training_data,
+    training_data = create_dataset(training_data_raw,
                                    label2idx=label2idx,
                                    label_sampling_ratios=label_sampling_ratios,
                                    add_no_combination_relations=not args.ignore_no_comb_relations,
@@ -92,23 +65,21 @@
     assert label_values == list(range(num_labels))
     assert len(label_sampling_ratios) == num_labels
     assert len(label_loss_weights) == num_labels
-    test_data = create_dataset(test_data,
+    test_data = create_dataset(test_data_raw,
                                label2idx=label2idx,
                                add_no_combination_relations=not args.ignore_no_comb_relations,
                                only_include_binary_no_comb_relations=args.only_include_binary_no_comb_relations,
                                include_paragraph_context=not args.ignore_paragraph_context,
                                context_window_size=args.context_window_size)
->>>>>>> 668a43a8
+    row_id_idx_mapping, idx_row_id_mapping = construct_row_id_idx_mapping(training_data + test_data)
+
     tokenizer = AutoTokenizer.from_pretrained(args.pretrained_lm, do_lower_case=not args.preserve_case)
     tokenizer.add_tokens([ENTITY_START_MARKER, ENTITY_END_MARKER])
     dm = DrugSynergyDataModule(training_data,
                                test_data,
                                tokenizer,
-<<<<<<< HEAD
-                               LABEL2IDX,
+                               label2idx,
                                row_id_idx_mapping,
-=======
->>>>>>> 668a43a8
                                train_batch_size=args.batch_size,
                                dev_batch_size=args.batch_size,
                                test_batch_size=args.batch_size,
