# Usage
# python train.py --balance-training-batch-labels

import argparse
import json
import jsonlines
import pytorch_lightning as pl
from transformers import AutoTokenizer
from transformers.file_utils import PYTORCH_PRETRAINED_BERT_CACHE

from constants import ENTITY_END_MARKER, ENTITY_START_MARKER, NOT_COMB
from data_loader import DrugSynergyDataModule
from model import BertForRelation, RelationExtractor
from preprocess import create_dataset
<<<<<<< HEAD
from utils import construct_row_id_idx_mapping, write_error_analysis_file
=======
from utils import save_metadata
>>>>>>> 6f4cc176

parser = argparse.ArgumentParser()
parser.add_argument('--pretrained-lm', type=str, required=False, default="microsoft/BiomedNLP-PubMedBERT-base-uncased-abstract", help="Path to pretrained Huggingface Transformers model")
parser.add_argument('--training-file', type=str, required=False, default="data/examples2_80.jsonl")
parser.add_argument('--test-file', type=str, required=False, default="data/examples2_20.jsonl")
parser.add_argument('--label2idx', type=str, required=False, default="data/label2idx.json")
parser.add_argument('--batch-size', type=int, required=False, default=12) # This number is good for training on an 11GB Tesla K80 GPU.
parser.add_argument('--dev-train-split', type=float, required=False, default=0.1, help="Fraction of the training set to hold out for validation")
parser.add_argument('--max-seq-length', type=int, required=False, default=512, help="Maximum subword length of the document passed to the encoder, including inserted marker tokens")
parser.add_argument('--preserve-case', action='store_true')
parser.add_argument('--num-train-epochs', default=6, type=int, help="Total number of training epochs to perform.")
parser.add_argument('--label-sampling-ratios', default=None, type=str, help="Loss weights (json list) for up/downsampling training examples of each class for training (due to label imbalance)")
parser.add_argument('--label-loss-weights', default=None, type=str, help="Loss weights (json list) for negative class labels in training (to help with label imbalance)")
<<<<<<< HEAD
parser.add_argument('--ignore-no-comb-relations', action='store_true', help="If true, then don't mine NO_COMB negative relations from the relation annotations.")
=======
parser.add_argument('--ignore-no-comb-relations', action='store_true', help="If true, then don't mine NOT-COMB negative relations from the relation annotations.")
>>>>>>> 6f4cc176
parser.add_argument('--only-include-binary-no-comb-relations', action='store_true', help="If true, and we are including no-comb relations, then only mine binary no-comb relations (ignoring n-ary no-comb relations)")
parser.add_argument('--ignore-paragraph-context', action='store_true', help="If true, only look at each entity-bearing sentence and ignore its surrounding context.")
parser.add_argument('--lr', default=5e-4, type=float, help="Learning rate")
parser.add_argument('--unfreezing-strategy', type=str, choices=["all", "final-bert-layer", "BitFit"], default="BitFit", help="Whether to finetune all bert layers, just the final layer, or bias terms only.")
parser.add_argument('--context-window-size', type=int, required=False, default=None, help="Amount of cross-sentence context to use (including the sentence in question")
parser.add_argument('--balance-training-batch-labels', action='store_true', help="If true, load training batches to ensure that each batch contains samples of each class.")
parser.add_argument('--output-file', type=str, required=False, default="test_output.tsv")

if __name__ == "__main__":
    args = parser.parse_args()

    training_data_raw = list(jsonlines.open(args.training_file))
    test_data_raw = list(jsonlines.open(args.test_file))
    label2idx = json.load(open(args.label2idx))
    label2idx[NOT_COMB] = 0

    if args.label_sampling_ratios is None:
        label_sampling_ratios = [1.0 for _ in label2idx]
    else:
        label_sampling_ratios = json.loads(args.label_sampling_ratios)

    if args.label_loss_weights is None:
        label_loss_weights = [1.0 for _ in label2idx]
    else:
        label_loss_weights = json.loads(args.label_loss_weights)

<<<<<<< HEAD
    training_data = create_dataset(training_data_raw,
=======
    include_paragraph_context = not args.ignore_paragraph_context
    training_data = create_dataset(training_data,
>>>>>>> 6f4cc176
                                   label2idx=label2idx,
                                   label_sampling_ratios=label_sampling_ratios,
                                   add_no_combination_relations=not args.ignore_no_comb_relations,
                                   only_include_binary_no_comb_relations=args.only_include_binary_no_comb_relations,
                                   include_paragraph_context=include_paragraph_context,
                                   context_window_size=args.context_window_size)
    label_values = sorted(set(label2idx.values()))
    num_labels = len(label_values)
    assert label_values == list(range(num_labels))
    assert len(label_sampling_ratios) == num_labels
    assert len(label_loss_weights) == num_labels
    test_data = create_dataset(test_data_raw,
                               label2idx=label2idx,
                               add_no_combination_relations=not args.ignore_no_comb_relations,
                               only_include_binary_no_comb_relations=args.only_include_binary_no_comb_relations,
                               include_paragraph_context=include_paragraph_context,
                               context_window_size=args.context_window_size)
    row_id_idx_mapping, idx_row_id_mapping = construct_row_id_idx_mapping(training_data + test_data)

    tokenizer = AutoTokenizer.from_pretrained(args.pretrained_lm, do_lower_case=not args.preserve_case)
    tokenizer.add_tokens([ENTITY_START_MARKER, ENTITY_END_MARKER])
    dm = DrugSynergyDataModule(training_data,
                               test_data,
                               tokenizer,
                               label2idx,
                               row_id_idx_mapping,
                               train_batch_size=args.batch_size,
                               dev_batch_size=args.batch_size,
                               test_batch_size=args.batch_size,
                               dev_train_ratio=args.dev_train_split,
                               max_seq_length=args.max_seq_length,
                               balance_training_batch_labels=args.balance_training_batch_labels)
    dm.setup()

    model = BertForRelation.from_pretrained(
            args.pretrained_lm,
            cache_dir=str(PYTORCH_PRETRAINED_BERT_CACHE),
            num_rel_labels=num_labels,
            unfreeze_all_bert_layers=args.unfreezing_strategy=="all",
            unfreeze_final_bert_layer=args.unfreezing_strategy=="final-bert-layer",
            unfreeze_bias_terms_only=args.unfreezing_strategy=="BitFit")

    # Add rows to embedding matrix if not large enough to accomodate special tokens.
    if len(tokenizer) > len(model.bert.embeddings.word_embeddings.weight):
        model.bert.resize_token_embeddings(len(tokenizer))

    num_train_optimization_steps = len(dm.train_dataloader()) * float(args.num_train_epochs)

    if set(label_loss_weights) != {1.0}:
        # Unless all labels are being weighted equally, then compute specific label weights for class-weighted loss.
        label_loss_weighting = [w / sum(label_loss_weights) for w in label_loss_weights]
    else:
        label_loss_weighting = None

    system = RelationExtractor(model, num_train_optimization_steps, lr=args.lr, tokenizer=tokenizer, label_weights=label_loss_weighting)
    trainer = pl.Trainer(
        gpus=1,
        precision=16,
        max_epochs=args.num_train_epochs,
    )
    trainer.fit(system, datamodule=dm)
    model.save_pretrained("checkpoints")
    trainer.save_checkpoint("checkpoints/model.chkpt")
    tokenizer.save_pretrained("checkpoints/tokenizer")
    save_metadata(args.pretrained_lm, args.max_seq_length, num_labels, label2idx, include_paragraph_context, "checkpoints")
    trainer.test(system, datamodule=dm)
    test_predictions = system.test_predictions
    test_row_ids = [idx_row_id_mapping[row_idx] for row_idx in system.test_row_idxs]
    write_error_analysis_file(test_data, test_data_raw, test_row_ids, test_predictions, args.output_file)<|MERGE_RESOLUTION|>--- conflicted
+++ resolved
@@ -12,11 +12,7 @@
 from data_loader import DrugSynergyDataModule
 from model import BertForRelation, RelationExtractor
 from preprocess import create_dataset
-<<<<<<< HEAD
-from utils import construct_row_id_idx_mapping, write_error_analysis_file
-=======
-from utils import save_metadata
->>>>>>> 6f4cc176
+from utils import construct_row_id_idx_mapping, save_metadata, write_error_analysis_file
 
 parser = argparse.ArgumentParser()
 parser.add_argument('--pretrained-lm', type=str, required=False, default="microsoft/BiomedNLP-PubMedBERT-base-uncased-abstract", help="Path to pretrained Huggingface Transformers model")
@@ -30,11 +26,7 @@
 parser.add_argument('--num-train-epochs', default=6, type=int, help="Total number of training epochs to perform.")
 parser.add_argument('--label-sampling-ratios', default=None, type=str, help="Loss weights (json list) for up/downsampling training examples of each class for training (due to label imbalance)")
 parser.add_argument('--label-loss-weights', default=None, type=str, help="Loss weights (json list) for negative class labels in training (to help with label imbalance)")
-<<<<<<< HEAD
 parser.add_argument('--ignore-no-comb-relations', action='store_true', help="If true, then don't mine NO_COMB negative relations from the relation annotations.")
-=======
-parser.add_argument('--ignore-no-comb-relations', action='store_true', help="If true, then don't mine NOT-COMB negative relations from the relation annotations.")
->>>>>>> 6f4cc176
 parser.add_argument('--only-include-binary-no-comb-relations', action='store_true', help="If true, and we are including no-comb relations, then only mine binary no-comb relations (ignoring n-ary no-comb relations)")
 parser.add_argument('--ignore-paragraph-context', action='store_true', help="If true, only look at each entity-bearing sentence and ignore its surrounding context.")
 parser.add_argument('--lr', default=5e-4, type=float, help="Learning rate")
@@ -61,12 +53,8 @@
     else:
         label_loss_weights = json.loads(args.label_loss_weights)
 
-<<<<<<< HEAD
+    include_paragraph_context = not args.ignore_paragraph_context
     training_data = create_dataset(training_data_raw,
-=======
-    include_paragraph_context = not args.ignore_paragraph_context
-    training_data = create_dataset(training_data,
->>>>>>> 6f4cc176
                                    label2idx=label2idx,
                                    label_sampling_ratios=label_sampling_ratios,
                                    add_no_combination_relations=not args.ignore_no_comb_relations,
