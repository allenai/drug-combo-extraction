import argparse
import json
import jsonlines
import pytorch_lightning as pl
import tempfile
import shutil
from transformers import AutoTokenizer
from transformers.file_utils import PYTORCH_PRETRAINED_BERT_CACHE

from constants import ENTITY_END_MARKER, ENTITY_START_MARKER
from data_loader import DrugSynergyDataModule
from model import BertForRelation, RelationExtractor
from preprocess import create_dataset, LABEL2IDX

dirpath = tempfile.mkdtemp()

parser = argparse.ArgumentParser()
parser.add_argument('--output-dir', type=str, required=False, default=dirpath)
parser.add_argument('--pretrained-lm', type=str, required=False, default="microsoft/BiomedNLP-PubMedBERT-base-uncased-abstract", help="Path to pretrained Huggingface Transformers model")
parser.add_argument('--training-file', type=str, required=False, default="data/examples2_80.jsonl")
parser.add_argument('--test-file', type=str, required=False, default="data/examples2_20.jsonl")
parser.add_argument('--batch-size', type=int, required=False, default=12) # This number is good for training on an 11GB Tesla K80 GPU.
parser.add_argument('--dev-train-split', type=float, required=False, default=0.1, help="Fraction of the training set to hold out for validation")
parser.add_argument('--max-seq-length', type=int, required=False, default=512, help="Maximum subword length of the document passed to the encoder, including inserted marker tokens")
parser.add_argument('--preserve-case', action='store_true')
parser.add_argument('--num-train-epochs', default=3, type=int, help="Total number of training epochs to perform.")
parser.add_argument('--negative-sampling-rate', default=1.0, type=float, help="Fraction of negative training examples to keep (due to label imbalance)")

if __name__ == "__main__":
<<<<<<< HEAD
    args = parser.parse_args()

    training_data = list(jsonlines.open(args.training_file))
    test_data = list(jsonlines.open(args.test_file))
    training_data = create_dataset(training_data, sample_negatives_ratio=args.negative_sampling_rate)
    test_data = create_dataset(test_data)

    tokenizer = AutoTokenizer.from_pretrained(args.pretrained_lm, do_lower_case=not args.preserve_case)
    tokenizer.add_tokens([ENTITY_START_MARKER, ENTITY_END_MARKER])
    dm = DrugSynergyDataModule(training_data,
                            test_data,
                            tokenizer,
                            LABEL2IDX,
                            train_batch_size=args.batch_size,
                            dev_batch_size=args.batch_size,
                            test_batch_size=args.batch_size,
                            dev_train_ratio=args.dev_train_split,
                            max_seq_length=args.max_seq_length)
    dm.setup()

    num_labels=len(set(dm.label_to_idx.values()))
    model = BertForRelation.from_pretrained(
            args.pretrained_lm, cache_dir=str(PYTORCH_PRETRAINED_BERT_CACHE), num_rel_labels=num_labels)
    num_train_optimization_steps = len(dm.train_dataloader()) * float(args.num_train_epochs)
    system = RelationExtractor(model, num_train_optimization_steps)
    trainer = pl.Trainer(
        gpus=1,
        precision=16,
        max_epochs=args.num_train_epochs,
    )
    trainer.fit(system, datamodule=dm)
    metrics = trainer.test(system, datamodule=dm)
    print(f"METRICS:\n{json.dumps(metrics, indent=4)}")
    test_predictions = system.test_predictions

    marker = "done"
    breakpoint()
=======
    try:
        args = parser.parse_args()

        training_data = list(jsonlines.open(args.training_file))
        test_data = list(jsonlines.open(args.test_file))
        training_data = create_dataset(training_data, sample_negatives_ratio=args.negative_sampling_rate)
        test_data = create_dataset(test_data)

        tokenizer = AutoTokenizer.from_pretrained(args.pretrained_lm, do_lower_case=not args.preserve_case)
        tokenizer.add_tokens([ENTITY_START_MARKER, ENTITY_END_MARKER])
        dm = DrugSynergyDataModule(training_data,
                                test_data,
                                tokenizer,
                                LABEL2IDX,
                                train_batch_size=args.batch_size,
                                dev_batch_size=args.batch_size,
                                test_batch_size=args.batch_size,
                                dev_train_ratio=args.dev_train_split,
                                max_seq_length=args.max_seq_length)
        dm.setup()

        num_labels=len(set(dm.label_to_idx.values()))
        model = BertForRelation.from_pretrained(
                args.pretrained_lm, cache_dir=str(PYTORCH_PRETRAINED_BERT_CACHE), num_rel_labels=num_labels)
        num_train_optimization_steps = len(dm.train_dataloader()) * float(args.num_train_epochs)
        system = RelationExtractor(model, num_train_optimization_steps)
        trainer = pl.Trainer(
            gpus=1,
            precision=16,
            max_epochs=args.num_train_epochs,
        )
        trainer.fit(system, datamodule=dm)
        predictions = trainer.test(system, datamodule=dm)
    except:
        shutil.rmtree(dirpath)
>>>>>>> 9498b43f
<|MERGE_RESOLUTION|>--- conflicted
+++ resolved
@@ -27,7 +27,6 @@
 parser.add_argument('--negative-sampling-rate', default=1.0, type=float, help="Fraction of negative training examples to keep (due to label imbalance)")
 
 if __name__ == "__main__":
-<<<<<<< HEAD
     args = parser.parse_args()
 
     training_data = list(jsonlines.open(args.training_file))
@@ -61,44 +60,4 @@
     trainer.fit(system, datamodule=dm)
     metrics = trainer.test(system, datamodule=dm)
     print(f"METRICS:\n{json.dumps(metrics, indent=4)}")
-    test_predictions = system.test_predictions
-
-    marker = "done"
-    breakpoint()
-=======
-    try:
-        args = parser.parse_args()
-
-        training_data = list(jsonlines.open(args.training_file))
-        test_data = list(jsonlines.open(args.test_file))
-        training_data = create_dataset(training_data, sample_negatives_ratio=args.negative_sampling_rate)
-        test_data = create_dataset(test_data)
-
-        tokenizer = AutoTokenizer.from_pretrained(args.pretrained_lm, do_lower_case=not args.preserve_case)
-        tokenizer.add_tokens([ENTITY_START_MARKER, ENTITY_END_MARKER])
-        dm = DrugSynergyDataModule(training_data,
-                                test_data,
-                                tokenizer,
-                                LABEL2IDX,
-                                train_batch_size=args.batch_size,
-                                dev_batch_size=args.batch_size,
-                                test_batch_size=args.batch_size,
-                                dev_train_ratio=args.dev_train_split,
-                                max_seq_length=args.max_seq_length)
-        dm.setup()
-
-        num_labels=len(set(dm.label_to_idx.values()))
-        model = BertForRelation.from_pretrained(
-                args.pretrained_lm, cache_dir=str(PYTORCH_PRETRAINED_BERT_CACHE), num_rel_labels=num_labels)
-        num_train_optimization_steps = len(dm.train_dataloader()) * float(args.num_train_epochs)
-        system = RelationExtractor(model, num_train_optimization_steps)
-        trainer = pl.Trainer(
-            gpus=1,
-            precision=16,
-            max_epochs=args.num_train_epochs,
-        )
-        trainer.fit(system, datamodule=dm)
-        predictions = trainer.test(system, datamodule=dm)
-    except:
-        shutil.rmtree(dirpath)
->>>>>>> 9498b43f
+    test_predictions = system.test_predictions