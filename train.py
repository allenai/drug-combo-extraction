--- conflicted
+++ resolved
@@ -32,16 +32,6 @@
     tokenizer = AutoTokenizer.from_pretrained(args.pretrained_lm, do_lower_case=not args.preserve_case)
     tokenizer.add_tokens([ENTITY_START_MARKER, ENTITY_END_MARKER])
     dm = DrugSynergyDataModule(training_data,
-<<<<<<< HEAD
-                            test_data,
-                            tokenizer,
-                            LABEL2IDX,
-                            train_batch_size=args.batch_size,
-                            dev_batch_size=args.batch_size,
-                            test_batch_size=args.batch_size,
-                            dev_train_ratio=args.dev_train_split,
-                            max_seq_length=args.max_seq_length)
-=======
                                test_data,
                                tokenizer,
                                LABEL2IDX,
@@ -50,7 +40,6 @@
                                test_batch_size=args.batch_size,
                                dev_train_ratio=args.dev_train_split,
                                max_seq_length=args.max_seq_length)
->>>>>>> 8a5fff67
     dm.setup()
 
     num_labels=len(set(dm.label_to_idx.values()))
