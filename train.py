# Usage
# python train.py --balance-training-batch-labels

import argparse
import json
import jsonlines
import pytorch_lightning as pl
from transformers import AutoTokenizer
from transformers.file_utils import PYTORCH_PRETRAINED_BERT_CACHE

from constants import ENTITY_END_MARKER, ENTITY_START_MARKER
from data_loader import DrugSynergyDataModule
from model import BertForRelation, RelationExtractor
<<<<<<< HEAD
from preprocess import create_dataset, LABEL2IDX
from utils import read_jsonl
=======
from preprocess import create_dataset
>>>>>>> 7718a898

parser = argparse.ArgumentParser()
parser.add_argument('--pretrained-lm', type=str, required=False, default="microsoft/BiomedNLP-PubMedBERT-base-uncased-abstract", help="Path to pretrained Huggingface Transformers model")
parser.add_argument('--training-file', type=str, required=False, default="data/examples2_80.jsonl")
parser.add_argument('--test-file', type=str, required=False, default="data/examples2_20.jsonl")
parser.add_argument('--batch-size', type=int, required=False, default=12) # This number is good for training on an 11GB Tesla K80 GPU.
parser.add_argument('--dev-train-split', type=float, required=False, default=0.1, help="Fraction of the training set to hold out for validation")
parser.add_argument('--max-seq-length', type=int, required=False, default=512, help="Maximum subword length of the document passed to the encoder, including inserted marker tokens")
parser.add_argument('--preserve-case', action='store_true')
parser.add_argument('--num-train-epochs', default=6, type=int, help="Total number of training epochs to perform.")
parser.add_argument('--label-sampling-ratios', default=[1.0, 1.0], type=float, help="Upsample or downsample training examples of each class for training (due to label imbalance)")
parser.add_argument('--label-loss-weights', default=[1.0, 10.0], type=float, help="Loss weight for negative class labels in training (to help with label imbalance)")
parser.add_argument('--ignore-no-comb-relations', action='store_true', help="If true, then don't mine NOT-COMB negative relations from the relation annotations.")
parser.add_argument('--ignore-paragraph-context', action='store_true', help="If true, only look at each entity-bearing sentence and ignore its surrounding context.")
parser.add_argument('--lr', default=5e-4, type=float, help="Learning rate")
parser.add_argument('--unfreezing-strategy', type=str, choices=["all", "final-bert-layer", "BitFit"], default="BitFit", help="Whether to finetune all bert layers, just the final layer, or bias terms only.")
parser.add_argument('--balance-training-batch-labels', action='store_true', help="If true, load training batches to ensure that each batch contains samples of each class.")

if __name__ == "__main__":
    args = parser.parse_args()

<<<<<<< HEAD
    training_data = read_jsonl(args.training_file)
    test_data = read_jsonl(args.test_file)
    training_data = create_dataset(training_data)
    test_data = create_dataset(test_data)
=======
    training_data = list(jsonlines.open(args.training_file))
    test_data = list(jsonlines.open(args.test_file))
    label2idx = json.load(open(args.label2idx))
    training_data = create_dataset(training_data,
                                   label2idx=label2idx,
                                   label_sampling_ratios=args.label_sampling_ratios,
                                   add_no_combination_relations=not args.ignore_no_comb_relations,
                                   include_paragraph_context=not args.ignore_paragraph_context)
    label_values = sorted(set(label2idx.values()))
    num_labels = len(label_values)
    assert label_values == list(range(num_labels)), breakpoint()
    assert len(args.label_sampling_ratios) == num_labels
    assert len(args.label_loss_weights) == num_labels
    test_data = create_dataset(test_data, label2idx=label2idx)
>>>>>>> 7718a898

    tokenizer = AutoTokenizer.from_pretrained(args.pretrained_lm, do_lower_case=not args.preserve_case)
    tokenizer.add_tokens([ENTITY_START_MARKER, ENTITY_END_MARKER])
    dm = DrugSynergyDataModule(training_data,
                               test_data,
                               tokenizer,
                               train_batch_size=args.batch_size,
                               dev_batch_size=args.batch_size,
                               test_batch_size=args.batch_size,
                               dev_train_ratio=args.dev_train_split,
                               max_seq_length=args.max_seq_length,
                               balance_training_batch_labels=args.balance_training_batch_labels)
    dm.setup()

    model = BertForRelation.from_pretrained(
            args.pretrained_lm,
            cache_dir=str(PYTORCH_PRETRAINED_BERT_CACHE),
            num_rel_labels=num_labels,
            unfreeze_all_bert_layers=args.unfreezing_strategy=="all",
            unfreeze_final_bert_layer=args.unfreezing_strategy=="final-bert-layer",
            unfreeze_bias_terms_only=args.unfreezing_strategy=="BitFit")

    # Add rows to embedding matrix if not large enough to accomodate special tokens.
    if len(tokenizer) > len(model.bert.embeddings.word_embeddings.weight):
        model.bert.resize_token_embeddings(len(tokenizer))

    num_train_optimization_steps = len(dm.train_dataloader()) * float(args.num_train_epochs)

    if set(args.label_loss_weights) != {1.0}:
        # Unless all labels are being weighted equally, then compute specific label weights for class-weighted loss.
        label_loss_weighting = [w / sum(args.label_loss_weights) for w in args.label_loss_weights]
    else:
        label_loss_weighting = None

    system = RelationExtractor(model, num_train_optimization_steps, lr=args.lr, tokenizer=tokenizer, label_weights=label_loss_weighting)
    trainer = pl.Trainer(
        gpus=1,
        precision=16,
        max_epochs=args.num_train_epochs,
    )
    trainer.fit(system, datamodule=dm)
    trainer.test(system, datamodule=dm)
    test_predictions = system.test_predictions<|MERGE_RESOLUTION|>--- conflicted
+++ resolved
@@ -11,12 +11,7 @@
 from constants import ENTITY_END_MARKER, ENTITY_START_MARKER
 from data_loader import DrugSynergyDataModule
 from model import BertForRelation, RelationExtractor
-<<<<<<< HEAD
-from preprocess import create_dataset, LABEL2IDX
-from utils import read_jsonl
-=======
 from preprocess import create_dataset
->>>>>>> 7718a898
 
 parser = argparse.ArgumentParser()
 parser.add_argument('--pretrained-lm', type=str, required=False, default="microsoft/BiomedNLP-PubMedBERT-base-uncased-abstract", help="Path to pretrained Huggingface Transformers model")
@@ -38,12 +33,6 @@
 if __name__ == "__main__":
     args = parser.parse_args()
 
-<<<<<<< HEAD
-    training_data = read_jsonl(args.training_file)
-    test_data = read_jsonl(args.test_file)
-    training_data = create_dataset(training_data)
-    test_data = create_dataset(test_data)
-=======
     training_data = list(jsonlines.open(args.training_file))
     test_data = list(jsonlines.open(args.test_file))
     label2idx = json.load(open(args.label2idx))
@@ -58,7 +47,6 @@
     assert len(args.label_sampling_ratios) == num_labels
     assert len(args.label_loss_weights) == num_labels
     test_data = create_dataset(test_data, label2idx=label2idx)
->>>>>>> 7718a898
 
     tokenizer = AutoTokenizer.from_pretrained(args.pretrained_lm, do_lower_case=not args.preserve_case)
     tokenizer.add_tokens([ENTITY_START_MARKER, ENTITY_END_MARKER])
