--- conflicted
+++ resolved
@@ -86,10 +86,7 @@
     def __init__(self,
                  model: BertForRelation,
                  num_train_optimization_steps: int,
-<<<<<<< HEAD
                  tokenizer: AutoTokenizer,
-=======
->>>>>>> 73f35df7
                  lr: float = 1e-3,
                  correct_bias: bool = True,
                  warmup_proportion: float = 0.1,
@@ -116,9 +113,7 @@
         self.test_batch_idxs = []
 
     def configure_optimizers(self):
-<<<<<<< HEAD
         # Decay scheme taken from https://github.com/princeton-nlp/PURE/blob/main/run_relation.py#L384.
-        '''
         param_optimizer = list(self.named_parameters())
         no_decay = ['bias', 'LayerNorm.bias', 'LayerNorm.weight']
         optimizer_grouped_parameters = [
@@ -128,9 +123,6 @@
                         if any(nd in n for nd in no_decay)], 'weight_decay': 0.0}
         ]
         optimizer = AdamW(optimizer_grouped_parameters, lr=self.lr, correct_bias=self.correct_bias)
-=======
-        optimizer = AdamW(self.parameters(), lr=self.lr, correct_bias=self.correct_bias)
->>>>>>> 73f35df7
         optimization_steps = int(self.num_train_optimization_steps * self.warmup_proportion)
         scheduler = get_linear_schedule_with_warmup(optimizer,
                                                     optimization_steps,
@@ -139,8 +131,6 @@
             'optimizer': optimizer,
             'scheduler': scheduler,
         }
-        '''
-        return Adam(self.parameters(), lr=self.lr)
 
 
     def forward(self, inputs, pass_text = True):
@@ -201,19 +191,12 @@
         Return:
             Accuracy value (float) on the test set
         """
-<<<<<<< HEAD
         input_ids, _, _, labels, _ = inputs
         logits = self(inputs, pass_text = True)
         raw_text = [self.tokenizer.convert_ids_to_tokens(ids) for ids in input_ids]
         loss = F.cross_entropy(logits.view(-1, self.model.num_rel_labels), labels.view(-1))
 
         self.log("test_loss", loss, prog_bar=True, logger=True)
-=======
-        input_ids, token_type_ids, attention_mask, labels, all_entity_idxs = inputs
-        output = self.model(input_ids, token_type_ids=token_type_ids, attention_mask=attention_mask, labels=labels, all_entity_idxs=all_entity_idxs)
-        self.log("test_loss", output.loss, prog_bar=True, logger=True)
-        logits = output.logits
->>>>>>> 73f35df7
         predictions = torch.argmax(logits, dim=1)
         self.test_sentences.extend(raw_text)
         self.test_predictions.extend(predictions.tolist())
