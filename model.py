import pytorch_lightning as pl
import torch
from torch import nn
from torch.nn import CrossEntropyLoss
from transformers import (
                            AdamW,
                            BertModel,
                            BertPreTrainedModel,
                            get_linear_schedule_with_warmup
)

<<<<<<< HEAD
from transformers import (
                            AdamW,
                            BertModel,
                            BertPreTrainedModel,
                            get_linear_schedule_with_warmup
)

from allennlp.modules import FeedForward
from allennlp.nn.util import batched_index_select
import torch.nn.functional as F
=======
from constants import ENTITY_PAD_IDX
>>>>>>> 7d5244db

BertLayerNorm = torch.nn.LayerNorm

class ModelOutput:
    def __init__(self, logits, loss):
        self.logits = logits
        self.loss = loss

# Adapted from https://github.com/princeton-nlp/PURE
class BertForRelation(BertPreTrainedModel):
    def __init__(self, config, num_rel_labels):
        super(BertForRelation, self).__init__(config)
        self.num_rel_labels = num_rel_labels
        self.bert = BertModel(config)
        self.dropout = nn.Dropout(config.hidden_dropout_prob)
<<<<<<< HEAD
        self.layer_norm = BertLayerNorm(config.hidden_size * 2)
        self.classifier = nn.Linear(config.hidden_size * 2, self.num_rel_labels)
=======
        self.layer_norm = BertLayerNorm(config.hidden_size)
        self.classifier = nn.Linear(config.hidden_size, self.num_rel_labels)
>>>>>>> 7d5244db
        self.init_weights()


    def forward(self, input_ids, token_type_ids=None, attention_mask=None, labels=None, all_entity_idxs=None, input_position=None):
        # TODO(Vijay): delete input_positions, since it's seemingly not used
        # TODO(Vijay): analyze the output with the `output_attentions` flag, to help interpret the model's predictions.
        outputs = self.bert(input_ids,
                            token_type_ids=token_type_ids,
                            attention_mask=attention_mask,
                            output_hidden_states=False,
                            output_attentions=False,
                            position_ids=input_position)
        sequence_output = outputs[0]

        entity_vectors = []
        for a, entity_idxs in zip(sequence_output, all_entity_idxs):
            # We store the entity-of-interest indices as a fixed-dimension matrix with padding indices.
            # Ignore padding indices when computing the average entity representation.
            entity_idxs = entity_idxs[torch.where(entity_idxs != ENTITY_PAD_IDX)]
            entity_vectors.append(torch.mean(a[entity_idxs], dim=0).unsqueeze(0))
        mean_entity_embs = torch.cat(entity_vectors, dim=0)
        rep = self.layer_norm(mean_entity_embs)
        rep = self.dropout(rep)
        logits = self.classifier(rep)

        if labels is not None:
            loss_fct = CrossEntropyLoss()
            loss = loss_fct(logits.view(-1, self.num_rel_labels), labels.view(-1))
<<<<<<< HEAD
            return loss
        else:
            return logits
=======
        else:
            loss = None
        return ModelOutput(logits, loss)
>>>>>>> 7d5244db

class RelationExtractor(pl.LightningModule):

    def __init__(self,
                 model: BertForRelation,
                 num_train_optimization_steps,
                 lr=1e-3,
                 correct_bias=True,
                 warmup_proportion=0.1,
    ):
<<<<<<< HEAD
        # TODO(Vijay): supply `num_train_optimization_steps = len(train_dataloader) * args.num_train_epochs`

=======
>>>>>>> 7d5244db
        # TODO(Vijay): configure these parameters via command line arguments.
        super().__init__()
        self.model = model
        self.num_train_optimization_steps = num_train_optimization_steps
        self.lr = lr
        self.correct_bias = correct_bias
        self.warmup_proportion = warmup_proportion

    def configure_optimizers(self):
        optimizer = AdamW(self.parameters(), lr=self.lr)
<<<<<<< HEAD
        scheduler = get_linear_schedule_with_warmup(optimizer, int(self.num_train_optimization_steps * self.warmup_proportion), self.num_train_optimization_steps)
=======
        optimization_steps = int(self.num_train_optimization_steps * self.warmup_proportion)
        scheduler = get_linear_schedule_with_warmup(optimizer,
                                                    optimization_steps,
                                                    self.num_train_optimization_steps)
>>>>>>> 7d5244db
        return {
            'optimizer': optimizer,
            'scheduler': scheduler,
        }

    def training_step(self, inputs, batch_idx):
        # outputs: TokenClassifierOutput
<<<<<<< HEAD
        outputs = self.model(**inputs)
        preds = outputs.logits.argmax(dim=-1)
        labels = inputs["labels"]
        self.log("loss", outputs.loss, prog_bar=False, logger=True, on_step=True, on_epoch=False)
        return outputs.loss

    def validation_step(self, inputs, batch_idx):
        # outputs: TokenClassifierOutput
        outputs = self.model(**inputs)
        preds = outputs.logits.argmax(dim=-1)
        labels = inputs["labels"]
        self.log("val_loss", outputs.loss, prog_bar=True, logger=True, on_step=False, on_epoch=True)
        return outputs.loss
=======
        input_ids, token_type_ids, attention_mask, labels, all_entity_idxs = inputs
        output = self.model(input_ids, token_type_ids=token_type_ids, attention_mask=attention_mask, labels=labels, all_entity_idxs=all_entity_idxs)
        self.log("loss", output.loss, prog_bar=False, logger=True, on_step=True, on_epoch=False)
        return output.loss

    def validation_step(self, inputs, batch_idx):
        # outputs: TokenClassifierOutput
        input_ids, token_type_ids, attention_mask, labels, all_entity_idxs = inputs
        output = self.model(input_ids, token_type_ids=token_type_ids, attention_mask=attention_mask, labels=labels, all_entity_idxs=all_entity_idxs)
        self.log("val_loss", output.loss, prog_bar=True, logger=True, on_step=False, on_epoch=True)
        return output.loss

    def test_step(self, inputs, batch_idx):
        input_ids, token_type_ids, attention_mask, labels, all_entity_idxs = inputs
        output = self.model(input_ids, token_type_ids=token_type_ids, attention_mask=attention_mask, labels=labels, all_entity_idxs=all_entity_idxs)
        self.log("test_loss", output.loss, prog_bar=True, logger=True)
        logits = output.logits
        predictions = torch.argmax(logits, dim=1)
        accuracy = float(torch.sum(predictions == labels).item()) / len(predictions)
        self.log("accuracy", accuracy, prog_bar=True, logger=True)
        return accuracy
>>>>>>> 7d5244db
<|MERGE_RESOLUTION|>--- conflicted
+++ resolved
@@ -9,20 +9,7 @@
                             get_linear_schedule_with_warmup
 )
 
-<<<<<<< HEAD
-from transformers import (
-                            AdamW,
-                            BertModel,
-                            BertPreTrainedModel,
-                            get_linear_schedule_with_warmup
-)
-
-from allennlp.modules import FeedForward
-from allennlp.nn.util import batched_index_select
-import torch.nn.functional as F
-=======
 from constants import ENTITY_PAD_IDX
->>>>>>> 7d5244db
 
 BertLayerNorm = torch.nn.LayerNorm
 
@@ -38,13 +25,8 @@
         self.num_rel_labels = num_rel_labels
         self.bert = BertModel(config)
         self.dropout = nn.Dropout(config.hidden_dropout_prob)
-<<<<<<< HEAD
-        self.layer_norm = BertLayerNorm(config.hidden_size * 2)
-        self.classifier = nn.Linear(config.hidden_size * 2, self.num_rel_labels)
-=======
         self.layer_norm = BertLayerNorm(config.hidden_size)
         self.classifier = nn.Linear(config.hidden_size, self.num_rel_labels)
->>>>>>> 7d5244db
         self.init_weights()
 
 
@@ -73,15 +55,9 @@
         if labels is not None:
             loss_fct = CrossEntropyLoss()
             loss = loss_fct(logits.view(-1, self.num_rel_labels), labels.view(-1))
-<<<<<<< HEAD
-            return loss
-        else:
-            return logits
-=======
         else:
             loss = None
         return ModelOutput(logits, loss)
->>>>>>> 7d5244db
 
 class RelationExtractor(pl.LightningModule):
 
@@ -92,11 +68,6 @@
                  correct_bias=True,
                  warmup_proportion=0.1,
     ):
-<<<<<<< HEAD
-        # TODO(Vijay): supply `num_train_optimization_steps = len(train_dataloader) * args.num_train_epochs`
-
-=======
->>>>>>> 7d5244db
         # TODO(Vijay): configure these parameters via command line arguments.
         super().__init__()
         self.model = model
@@ -107,14 +78,10 @@
 
     def configure_optimizers(self):
         optimizer = AdamW(self.parameters(), lr=self.lr)
-<<<<<<< HEAD
-        scheduler = get_linear_schedule_with_warmup(optimizer, int(self.num_train_optimization_steps * self.warmup_proportion), self.num_train_optimization_steps)
-=======
         optimization_steps = int(self.num_train_optimization_steps * self.warmup_proportion)
         scheduler = get_linear_schedule_with_warmup(optimizer,
                                                     optimization_steps,
                                                     self.num_train_optimization_steps)
->>>>>>> 7d5244db
         return {
             'optimizer': optimizer,
             'scheduler': scheduler,
@@ -122,21 +89,6 @@
 
     def training_step(self, inputs, batch_idx):
         # outputs: TokenClassifierOutput
-<<<<<<< HEAD
-        outputs = self.model(**inputs)
-        preds = outputs.logits.argmax(dim=-1)
-        labels = inputs["labels"]
-        self.log("loss", outputs.loss, prog_bar=False, logger=True, on_step=True, on_epoch=False)
-        return outputs.loss
-
-    def validation_step(self, inputs, batch_idx):
-        # outputs: TokenClassifierOutput
-        outputs = self.model(**inputs)
-        preds = outputs.logits.argmax(dim=-1)
-        labels = inputs["labels"]
-        self.log("val_loss", outputs.loss, prog_bar=True, logger=True, on_step=False, on_epoch=True)
-        return outputs.loss
-=======
         input_ids, token_type_ids, attention_mask, labels, all_entity_idxs = inputs
         output = self.model(input_ids, token_type_ids=token_type_ids, attention_mask=attention_mask, labels=labels, all_entity_idxs=all_entity_idxs)
         self.log("loss", output.loss, prog_bar=False, logger=True, on_step=True, on_epoch=False)
@@ -157,5 +109,4 @@
         predictions = torch.argmax(logits, dim=1)
         accuracy = float(torch.sum(predictions == labels).item()) / len(predictions)
         self.log("accuracy", accuracy, prog_bar=True, logger=True)
-        return accuracy
->>>>>>> 7d5244db
+        return accuracy