--- conflicted
+++ resolved
@@ -144,12 +144,7 @@
         # outputs: TokenClassifierOutput
         input_ids, token_type_ids, attention_mask, labels, all_entity_idxs = inputs
         output = self.model(input_ids, token_type_ids=token_type_ids, attention_mask=attention_mask, labels=labels, all_entity_idxs=all_entity_idxs)
-<<<<<<< HEAD
-        self.log("loss", output.loss, prog_bar=True, logger=True, on_step=True, on_epoch=True)
-        return output.loss
-=======
         self.log("loss", output.loss, prog_bar=False, logger=True, on_step=True, on_epoch=False)
->>>>>>> 9498b43f
 
     def validation_step(self, inputs, batch_idx):
         """Validation step in PyTorch Lightning.
@@ -164,12 +159,8 @@
         # outputs: TokenClassifierOutput
         input_ids, token_type_ids, attention_mask, labels, all_entity_idxs = inputs
         output = self.model(input_ids, token_type_ids=token_type_ids, attention_mask=attention_mask, labels=labels, all_entity_idxs=all_entity_idxs)
-<<<<<<< HEAD
         self.log("val_loss", output.loss, prog_bar=False, logger=True, on_step=False, on_epoch=True)
         return output.loss
-=======
-        self.log("val_loss", output.loss, prog_bar=True, logger=True, on_step=False, on_epoch=True)
->>>>>>> 9498b43f
 
     def test_step(self, inputs, batch_idx):
         """Testing step in PyTorch Lightning.
@@ -193,9 +184,4 @@
         self.log("accuracy", acc, prog_bar=True, logger=True)
         self.log("precision", prec, prog_bar=True, logger=True)
         self.log("recall", rec, prog_bar=True, logger=True)
-<<<<<<< HEAD
-        self.log("f1", f, prog_bar=True, logger=True)
-=======
-        self.log("f1", f, prog_bar=True, logger=True)
-        return predictions
->>>>>>> 9498b43f
+        self.log("f1", f, prog_bar=True, logger=True)