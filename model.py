--- conflicted
+++ resolved
@@ -111,10 +111,6 @@
         self.optimizer_strategy = optimizer_strategy
 
     def configure_optimizers(self):
-<<<<<<< HEAD
-        # Decay scheme taken from https://github.com/princeton-nlp/PURE/blob/main/run_relation.py#L384.
-=======
->>>>>>> 38893b0c
         return self.optimizer_strategy(self.named_parameters(), self.lr, self.correct_bias, self.num_train_optimization_steps, self.warmup_proportion)
 
     def forward(self, inputs, pass_text = True):
