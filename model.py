--- conflicted
+++ resolved
@@ -250,11 +250,8 @@
                 cache_dir=str(PYTORCH_PRETRAINED_BERT_CACHE),
                 num_rel_labels=metadata.num_labels,
                 max_seq_length=metadata.max_seq_length,
-<<<<<<< HEAD
-                output_attentions=output_attentions
-=======
+                output_attentions=output_attentions,
                 increase_embedding_size=2
->>>>>>> 823fad91
     )
     tokenizer = AutoTokenizer.from_pretrained(metadata.model_name, do_lower_case=True)
     tokenizer.from_pretrained(os.path.join(checkpoint_directory, "tokenizer"))
