from itertools import chain, combinations
import random

from constants import ENTITY_END_MARKER, ENTITY_START_MARKER
from typing import Dict, Iterable, List, Set

random.seed(2021)

LABEL2IDX = {
    "POS": 1,
    "COMB": 0,
    "NEG": 0,
    "NOT-COMB": 0
}
NOT_COMB = "NOT-COMB"

class DrugEntity:
    def __init__(self, drug_name, span_start, span_end):
        self.drug_name: str = drug_name
        self.span_start: int = span_start
        self.span_end: int = span_end

class DrugRelation:
    def __init__(self, drug_entities, relation_label):
        self.drug_entities: List[DrugEntity] = drug_entities
        self.relation_label: int = relation_label

class Document:
    def __init__(self, relations, text):
        self.relations: List[DrugRelation] = relations
        self.text: str = text

def powerset(iterable: Iterable) -> List[Set]:
    """Return the powerset of an iterable.
    Adapted from https://docs.python.org/3/library/itertools.html#itertools-recipes.

    Args:
        iterable: The iterable to take the powerset of.

    Returns:
        powerset: A list containing the powerset of `iterable`.
    """
    s = list(iterable)
    powerset = chain.from_iterable(combinations(s, r) for r in range(len(s)+1))
    powerset = [set(subset) for subset in powerset if len(subset) > 1]
    return powerset

def find_no_combination_examples(relations: List[Dict], entities: List[DrugEntity]) -> List[Dict]:
    """Construct NOT-COMB relations - relations that are not mentioned as being used in combination.
    We do this by exclusion - any set of entities that are not explicitly mentioned as being combined,
    are treated as NOT-COMB.

    Args:
        relations: list of relations (each represented as a dict), directly taken from annotated data.
        entities: list of all drugs mentioned in the sentence of interest.

    Returns:
        no_comb_relations: list of relations between entities implicitly labeled as NOT-COMB (by exclusion).
    """
    # Find the set of all pairs of entities that belong in some relation (other than NOT-COMB) together in the same sentence.
    entity_cooccurrences = []
    for relation in relations:
        if relation["class"] != NOT_COMB:
            span_idxs = sorted(relation["spans"])
            entity_cooccurrences.append(set(span_idxs))

    entity_idxs = range(len(entities))
    candidate_no_combinations = powerset(entity_idxs)

    no_comb_relations = []
    # Add implicit NOT-COMB relations.
    for candidate in candidate_no_combinations:
        entity_found = False
        for c in entity_cooccurrences:
            if candidate.issubset(c):
                entity_found = True
        # If a set of drugs is not contained in any other relation, then consider it as an implicit
        # NOT-COMB relation.
        if not entity_found:
            no_comb_relation = {'class': NOT_COMB, 'spans': list(candidate)}
            no_comb_relations.append(no_comb_relation)
    return no_comb_relations

<<<<<<< HEAD
def process_doc(raw: Dict, add_no_combination_relations: bool = True, include_paragraph_context: bool = True) -> Document:
=======
def process_doc(raw: Dict, add_no_combination_relations: bool = True) -> Document:
>>>>>>> 73f35df7
    """Convert a raw annotated document into a Document class.

    Args:
        raw: Document from the Drug Synergy dataset, corresponding to one annotated sentence.
        add_no_combination_relations: Whether to add implicit NOT-COMB relations.

    Returns:
        document: Processed version of the input document.
    """
<<<<<<< HEAD
    if include_paragraph_context:
        text = raw['paragraph']
        sentence_start_idx = text.find(raw['sentence'])
        assert sentence_start_idx != -1, "Sentence must be a substring of the containing paragraph."
    else:
        text = raw['sentence']
        sentence_start_idx = 0
=======
    text = raw['paragraph']
    sentence_start_idx = text.find(raw['sentence'])
    assert sentence_start_idx != -1, "Sentence must be a substring of the containing paragraph."
>>>>>>> 73f35df7

    # Construct DrugEntity objects.
    drug_entities = []
    for span in raw['spans']:
        entity = DrugEntity(span['text'], span['start'] + sentence_start_idx, span['end'] + sentence_start_idx)
        drug_entities.append(entity)


    relations = raw['rels']
    if add_no_combination_relations:
        # Construct "NOT-COMB" relation pairs from pairs of annotated entities that do not co-occur in any other relation.
        relations = relations + find_no_combination_examples(relations, drug_entities)

    # Construct DrugRelation objects, which contain full information about the document's annotations.
    final_relations = []
    for relation in relations:
        entities = [drug_entities[entity_idx] for entity_idx in relation['spans']]
        rel_label = LABEL2IDX[relation['class']]
        final_relations.append(DrugRelation(entities, rel_label))
    document = Document(final_relations, text)
    return document

def add_entity_markers(text: str, relation_entities: List[DrugEntity]) -> str:
    """Add special entity tokens around each drug entity in the annotated text.
    We specifically add "<<m>>" and "<</m>>" before and after (respectively) each drug entity span,
    and construct these tokens in such a way that they are always delimited by whitespace from the
    surrounding text.

    Args:
        text: Raw, un-tokenized text that has been annotated with relations and entity spans.
        relation_entities: List of entity objects, each describing the span of a drug mention.

    Returns:
        text: Raw text, with special entity tokens inserted around drug entities.
    """

    relation_entities: List = sorted(relation_entities, key=lambda entity: entity.span_start)
    position_offset = 0
    for drug in relation_entities:
        # Insert "<m> " before each entity. Assuming that each entity is preceded by a whitespace, this will neatly
        # result in a whitespace-delimited "<m>" token before the entity.
        assert text[drug.span_start + position_offset - 1] == " "
        text = text[:drug.span_start + position_offset] + ENTITY_START_MARKER + " " + text[drug.span_start + position_offset:]
        position_offset += len(ENTITY_START_MARKER + " ")

        # Insert "</m> " after each entity.
        assert text[drug.span_end + position_offset] == " "
        text = text[:drug.span_end + position_offset + 1] + ENTITY_END_MARKER + " " + text[drug.span_end + position_offset + 1:]
        position_offset += len(ENTITY_END_MARKER + " ")
    return text

def create_datapoints(raw: Dict, mark_entities: bool = True):
    """Given a single document, process it, add entity markers, and return a (text, relation label) pair.

    Args:
        raw: Dictionary of key-value pairs representing raw annotated document.
        mark_entities: Whether or not to add special entity token markers around each drug entity (default: True).

    Returns:
        samples: List of (text, relation label) pairs representing all positive/negative relations
                 contained in the sentence.
    """
    processed_document = process_doc(raw)
    samples = []
    for relation in processed_document.relations:
        # Mark drug entities with special tokens.
        if mark_entities:
            text = add_entity_markers(processed_document.text, relation.drug_entities)
        else:
            text = processed_document.text
        samples.append({"text": text, "target": relation.relation_label})
    return samples

<<<<<<< HEAD
def create_dataset(raw_data: List[Dict], shuffle: bool = True, sample_negatives_ratio=1.0, sample_positives_ratio=1.0) -> List[Dict]:
=======
def create_dataset(raw_data: List[Dict], shuffle: bool = True) -> List[Dict]:
>>>>>>> 73f35df7
    """Given the raw Drug Synergy dataset (directly read from JSON), convert it to a list of pairs
    consisting of marked text and a relation label, for each candidate relation in each document.

    Args:
        raw_data: List of documents in the dataset.
        shuffle: Whether or not to randomly reorder the relation instances in the dataset before returning.
<<<<<<< HEAD
        sample_negatives_ratio: Ratio at which to sample negatives, to mitigate label imbalance.
        sample_positives_ratio: Ratio at which to sample positives, to mitigate label imbalance.
=======
>>>>>>> 73f35df7

    Returns:
        dataset: A list of text, label pairs (represented as a dictionary), ready to be consumed by a model.
    """
    dataset = []
    for row in raw_data:
        datapoints = create_datapoints(row)
        dataset.extend(datapoints)
    if sample_negatives_ratio != 1.0 or sample_positives_ratio != 1.0:
        non_negatives = [d for d in dataset if d["target"] != 0]
        negatives = [d for d in dataset if d["target"] == 0]
        non_negatives = random.choices(non_negatives, k=int(len(non_negatives) * sample_positives_ratio))
        negatives = random.choices(negatives, k=int(len(negatives) * sample_negatives_ratio))
        dataset = non_negatives + negatives
    if shuffle:
        random.shuffle(dataset)
    return dataset<|MERGE_RESOLUTION|>--- conflicted
+++ resolved
@@ -81,21 +81,17 @@
             no_comb_relations.append(no_comb_relation)
     return no_comb_relations
 
-<<<<<<< HEAD
 def process_doc(raw: Dict, add_no_combination_relations: bool = True, include_paragraph_context: bool = True) -> Document:
-=======
-def process_doc(raw: Dict, add_no_combination_relations: bool = True) -> Document:
->>>>>>> 73f35df7
     """Convert a raw annotated document into a Document class.
 
     Args:
         raw: Document from the Drug Synergy dataset, corresponding to one annotated sentence.
         add_no_combination_relations: Whether to add implicit NOT-COMB relations.
+        include_paragraph_context: Whether to include full-paragraph context around each drug-mention sentence
 
     Returns:
         document: Processed version of the input document.
     """
-<<<<<<< HEAD
     if include_paragraph_context:
         text = raw['paragraph']
         sentence_start_idx = text.find(raw['sentence'])
@@ -103,11 +99,6 @@
     else:
         text = raw['sentence']
         sentence_start_idx = 0
-=======
-    text = raw['paragraph']
-    sentence_start_idx = text.find(raw['sentence'])
-    assert sentence_start_idx != -1, "Sentence must be a substring of the containing paragraph."
->>>>>>> 73f35df7
 
     # Construct DrugEntity objects.
     drug_entities = []
@@ -181,22 +172,15 @@
         samples.append({"text": text, "target": relation.relation_label})
     return samples
 
-<<<<<<< HEAD
 def create_dataset(raw_data: List[Dict], shuffle: bool = True, sample_negatives_ratio=1.0, sample_positives_ratio=1.0) -> List[Dict]:
-=======
-def create_dataset(raw_data: List[Dict], shuffle: bool = True) -> List[Dict]:
->>>>>>> 73f35df7
     """Given the raw Drug Synergy dataset (directly read from JSON), convert it to a list of pairs
     consisting of marked text and a relation label, for each candidate relation in each document.
 
     Args:
         raw_data: List of documents in the dataset.
         shuffle: Whether or not to randomly reorder the relation instances in the dataset before returning.
-<<<<<<< HEAD
         sample_negatives_ratio: Ratio at which to sample negatives, to mitigate label imbalance.
         sample_positives_ratio: Ratio at which to sample positives, to mitigate label imbalance.
-=======
->>>>>>> 73f35df7
 
     Returns:
         dataset: A list of text, label pairs (represented as a dictionary), ready to be consumed by a model.
