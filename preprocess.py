from itertools import chain, combinations
import random
from tqdm import tqdm

from constants import ENTITY_END_MARKER, ENTITY_START_MARKER, NOT_COMB, RELATION_UNKNOWN
from typing import Dict, Iterable, List, Optional, Set

random.seed(2021)

class DrugEntity:
    def __init__(self, drug_name, drug_idx, span_start, span_end):
        self.drug_name: str = drug_name
        self.drug_idx: int = drug_idx
        self.span_start: int = span_start
        self.span_end: int = span_end

class DrugRelation:
    def __init__(self, drug_entities, relation_label):
        self.drug_entities: List[DrugEntity] = drug_entities
        self.relation_label: int = relation_label

class Document:
    def __init__(self, doc_id, relations, text):
        self.doc_id: str = doc_id
        self.relations: List[DrugRelation] = relations
        self.text: str = text

def pairset(iterable: Iterable) -> List[Set]:
    """Return the set of pairs of an iterable.
    Args:
        iterable: The iterable to take the set of pairs of.

    Returns:
        pairset: A list containing the set of pairs of `iterable`.
    """
    pairset = []
    for i, item_i in enumerate(iterable):
        for j, item_j in enumerate(iterable):
            if j > i:
                pairset.append(set([item_i, item_j]))
    return pairset

def powerset(iterable: Iterable) -> List[Set]:
    """Return the powerset of an iterable.
    Adapted from https://docs.python.org/3/library/itertools.html#itertools-recipes.

    Args:
        iterable: The iterable to take the powerset of.

    Returns:
        powerset: A list containing the powerset of `iterable`.
    """
    s = list(iterable)
    powerset = chain.from_iterable(combinations(s, r) for r in range(len(s)+1))
    powerset = [set(subset) for subset in powerset if len(subset) > 1]
    return powerset

def find_no_combination_examples(relations: List[Dict], entities: List[DrugEntity], only_include_binary_no_comb_relations: bool = True) -> List[Dict]:
    """Construct NOT-COMB relations - relations that are not mentioned as being used in combination.
    We do this by exclusion - any set of entities that are not explicitly mentioned as being combined,
    are treated as NO_COMB.

    Args:
        relations: list of relations (each represented as a dict), directly taken from annotated data.
        entities: list of all drugs mentioned in the sentence of interest.

    Returns:
        no_comb_relations: list of relations between entities implicitly labeled as NO_COMB (by exclusion).
    """
    # Find the set of all pairs of entities that belong in some relation (other than NO_COMB) together in the same sentence.
    entity_cooccurrences = []
    for relation in relations:
        if relation["class"] != NOT_COMB:
            span_idxs = sorted(relation["spans"])
            entity_cooccurrences.append(set(span_idxs))

    entity_idxs = range(len(entities))
    if only_include_binary_no_comb_relations:
        # Under this option, construct only binary no-comb relations
        candidate_no_combinations = pairset(entity_idxs)
    else:
        candidate_no_combinations = powerset(entity_idxs)

    no_comb_relations = []
    # Add implicit NO_COMB relations.
    for candidate in candidate_no_combinations:
        entity_found = False
        for c in entity_cooccurrences:
            if candidate.issubset(c):
                entity_found = True
        # If a set of drugs is not contained in any other relation, then consider it as an implicit
        # NO_COMB relation.
        if not entity_found:
            no_comb_relation = {'class': NOT_COMB, 'spans': list(candidate)}
            no_comb_relations.append(no_comb_relation)
    return no_comb_relations

def process_doc(raw: Dict, label2idx: Dict, add_no_combination_relations: bool = True, only_include_binary_no_comb_relations: bool = False, include_paragraph_context: bool = True) -> Document:
    """Convert a raw annotated document into a Document class.

    Args:
        raw: Document from the Drug Synergy dataset, corresponding to one annotated sentence.
        label2idx: Mapping from relation class strings to integer values.
        add_no_combination_relations: Whether to add implicit NO_COMB relations.
        only_include_binary_no_comb_relations: If true, ignore n-ary no-comb relations.
        include_paragraph_context: Whether to include full-paragraph context around each drug-mention sentence

    Returns:
        document: Processed version of the input document.
    """
    if include_paragraph_context:
        text = raw['paragraph']
        sentence_start_idx = text.find(raw['sentence'])
        assert sentence_start_idx != -1, "Sentence must be a substring of the containing paragraph."
    else:
        text = raw['sentence']
        sentence_start_idx = 0

    # Construct DrugEntity objects.
    drug_entities = []
    for idx, span in enumerate(raw['spans']):
        entity = DrugEntity(span['text'], idx, span['start'] + sentence_start_idx, span['end'] + sentence_start_idx)
        drug_entities.append(entity)


    relations = raw['rels']
    if add_no_combination_relations:
        # Construct "NOT-COMB" relation pairs from pairs of annotated entities that do not co-occur in any other relation.
        relations = relations + find_no_combination_examples(relations, drug_entities, only_include_binary_no_comb_relations=only_include_binary_no_comb_relations)

    # Construct DrugRelation objects, which contain full information about the document's annotations.
    final_relations = []
    for relation in relations:
        entities = [drug_entities[entity_idx] for entity_idx in relation['spans']]
        rel_label = label2idx[relation['class']]
        final_relations.append(DrugRelation(entities, rel_label))
    document = Document(raw["doc_id"], final_relations, text)
    return document

def process_doc_with_unknown_relations(raw: Dict, label2idx: Dict, include_paragraph_context: bool = True) -> Document:
    doc_with_no_relations = raw.copy()
    doc_with_no_relations['rels'] = []
    document_with_unknown_relations = process_doc(raw, label2idx, add_no_combination_relations=True, include_paragraph_context=include_paragraph_context)
    for relation in document_with_unknown_relations.relations:
        # Set all relation labels to be UNKNOWN_RELATION, to ensure no confusion
        relation.relation_label = RELATION_UNKNOWN
    return document_with_unknown_relations

def add_entity_markers(text: str, relation_entities: List[DrugEntity]) -> str:
    """Add special entity tokens around each drug entity in the annotated text.
    We specifically add "<<m>>" and "<</m>>" before and after (respectively) each drug entity span,
    and construct these tokens in such a way that they are always delimited by whitespace from the
    surrounding text.

    Args:
        text: Raw, un-tokenized text that has been annotated with relations and entity spans.
        relation_entities: List of entity objects, each describing the span of a drug mention.

    Returns:
        text: Raw text, with special entity tokens inserted around drug entities.
    """

    relation_entities: List = sorted(relation_entities, key=lambda entity: entity.span_start)
    # This list keeps track of all the indices where special entity marker tokens were inserted.
    position_offsets = []
    for i, drug in enumerate(relation_entities):
        # Insert "<m> " before each entity. Assuming that each entity is preceded by a whitespace, this will neatly
        # result in a whitespace-delimited "<m>" token before the entity.
        position_offset = sum([offset for idx, offset in position_offsets if idx <= drug.span_start])
        assert drug.span_start + position_offset == 0 or text[drug.span_start + position_offset - 1] == " ", breakpoint()
        text = text[:drug.span_start + position_offset] + ENTITY_START_MARKER + " " + text[drug.span_start + position_offset:]
        position_offsets.append((drug.span_start, len(ENTITY_START_MARKER + " ")))

        # Insert "</m> " after each entity.
        position_offset = sum([offset for idx, offset in position_offsets if idx <= drug.span_end])
        assert drug.span_end + position_offset == len(text) or text[drug.span_end + position_offset] == " "
        text = text[:drug.span_end + position_offset + 1] + ENTITY_END_MARKER + " " + text[drug.span_end + position_offset + 1:]
        position_offsets.append((drug.span_end, len(ENTITY_END_MARKER + " ")))
    return text

def create_datapoints(raw: Dict, label2idx: Dict, mark_entities: bool = True, add_no_combination_relations=True, only_include_binary_no_comb_relations: bool = False, include_paragraph_context=True, context_window_size: Optional[int] = None):
    """Given a single document, process it, add entity markers, and return a (text, relation label) pair.

    Args:
        raw: Dictionary of key-value pairs representing raw annotated document.
        label2idx: Mapping from relation class strings to integer values.
        mark_entities: Whether or not to add special entity token markers around each drug entity (default: True).
        add_no_combination_relations: If true, identify implicit "No-Combination" relations by negation.
        only_include_binary_no_comb_relations: If true, ignore n-ary no-comb relations.
        include_paragraph_context: If true, include paragraph context around each entity-bearing sentence.
        context_window_size: If set, we limit our paragraph context to this number of words

    Returns:
        samples: List of (text, relation label) pairs representing all positive/negative relations
                 contained in the sentence.
    """
    processed_document = process_doc(raw,
                                     label2idx,
                                     add_no_combination_relations=add_no_combination_relations,
                                     only_include_binary_no_comb_relations=only_include_binary_no_comb_relations,
                                     include_paragraph_context=include_paragraph_context)
    samples = []
    for relation in processed_document.relations:
        # Mark drug entities with special tokens.
        if mark_entities:
            text = add_entity_markers(processed_document.text, relation.drug_entities)
        else:
            text = processed_document.text
        drug_idxs = sorted([drug.drug_idx for drug in relation.drug_entities])
        row_id = raw["doc_id"] + "_rels_" + "_".join(map(str, drug_idxs))
        if context_window_size is not None:
            tokens = text.split()
            first_entity_start_token = min([i for i, t in enumerate(tokens) if t == "<<m>>"])
            final_entity_end_token = max([i for i, t in enumerate(tokens) if t == "<</m>>"])
            entity_distance = final_entity_end_token - first_entity_start_token
            add_left = (context_window_size - entity_distance) // 2
            start_window_left = max(0, first_entity_start_token - add_left)
            add_right = (context_window_size - entity_distance) - add_left
            start_window_right = min(len(tokens), final_entity_end_token + add_right)
            text = " ".join(tokens[start_window_left:start_window_right])
<<<<<<< HEAD
        samples.append({"text": text, "target": relation.relation_label, "row_id": row_id, "drug_indices": drug_idxs})
=======
        drug_idxs = sorted([drug.drug_idx for drug in relation.drug_entities])
        row_id = raw["doc_id"] + "_rels_" + "_".join(map(str, drug_idxs))
        samples.append({"text": text, "target": relation.relation_label, "row_id": row_id})
>>>>>>> 79ff0e92
    return samples

def create_dataset(raw_data: List[Dict],
                   label2idx: Dict,
                   shuffle: bool = True,
                   label_sampling_ratios=[1.0, 1.0],
                   add_no_combination_relations=True,
                   only_include_binary_no_comb_relations: bool = False,
                   include_paragraph_context=True,
                   context_window_size: Optional[int] = None) -> List[Dict]:
    """Given the raw Drug Synergy dataset (directly read from JSON), convert it to a list of pairs
    consisting of marked text and a relation label, for each candidate relation in each document.

    Args:
        raw_data: List of documents in the dataset.
        label2idx: Mapping from relation class strings to integer values.
        shuffle: Whether or not to randomly reorder the relation instances in the dataset before returning.
        label_sampling_ratios: Ratio at which to downsample/upsample each class, to mitigate label imbalance.
        add_no_combination_relations: If true, identify implicit "No-Combination" relations by negation.
        only_include_binary_no_comb_relations: If true, ignore n-ary no-comb relations.
        include_paragraph_context: If true, include paragraph context around each entity-bearing sentence.
        context_window_size: If set, we limit our paragraph context to this number of words

    Returns:
        dataset: A list of text, label pairs (represented as a dictionary), ready to be consumed by a model.
    """
    label_values = sorted(list(set(label2idx.values())))
    dataset = []
    for row in tqdm(raw_data):
        datapoints = create_datapoints(row,
                                       label2idx,
                                       add_no_combination_relations=add_no_combination_relations,
                                       only_include_binary_no_comb_relations=only_include_binary_no_comb_relations,
                                       include_paragraph_context=include_paragraph_context,
                                       context_window_size=context_window_size)
        dataset.extend(datapoints)
    if set(label_sampling_ratios) != {1.0}:
        # If all classes' sampling ratios are uniform, then we can simply use the dataset as is.
        # Otherwise, sample points from each class and then accumulate them all together.
        upsampled_dataset = []
        for class_label in label_values:
            matching_points = [d for d in dataset if d["target"] == class_label]
            upsampled_points = random.choices(matching_points, k=int(len(matching_points) * label_sampling_ratios[class_label]))
            upsampled_dataset.extend(upsampled_points)
        dataset = upsampled_dataset
    if shuffle:
        random.shuffle(dataset)
    return dataset<|MERGE_RESOLUTION|>--- conflicted
+++ resolved
@@ -206,8 +206,6 @@
             text = add_entity_markers(processed_document.text, relation.drug_entities)
         else:
             text = processed_document.text
-        drug_idxs = sorted([drug.drug_idx for drug in relation.drug_entities])
-        row_id = raw["doc_id"] + "_rels_" + "_".join(map(str, drug_idxs))
         if context_window_size is not None:
             tokens = text.split()
             first_entity_start_token = min([i for i, t in enumerate(tokens) if t == "<<m>>"])
@@ -218,13 +216,9 @@
             add_right = (context_window_size - entity_distance) - add_left
             start_window_right = min(len(tokens), final_entity_end_token + add_right)
             text = " ".join(tokens[start_window_left:start_window_right])
-<<<<<<< HEAD
-        samples.append({"text": text, "target": relation.relation_label, "row_id": row_id, "drug_indices": drug_idxs})
-=======
         drug_idxs = sorted([drug.drug_idx for drug in relation.drug_entities])
         row_id = raw["doc_id"] + "_rels_" + "_".join(map(str, drug_idxs))
-        samples.append({"text": text, "target": relation.relation_label, "row_id": row_id})
->>>>>>> 79ff0e92
+        samples.append({"text": text, "target": relation.relation_label, "row_id": row_id, "drug_indices": drug_idxs})
     return samples
 
 def create_dataset(raw_data: List[Dict],
