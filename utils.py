--- conflicted
+++ resolved
@@ -1,14 +1,9 @@
-<<<<<<< HEAD
 import csv
+import json
+import jsonlines
 import numpy as np
 import torch
-from typing import Dict, List, Tuple
-=======
-import json
-import jsonlines
-import torch
 from typing import List, Dict, Tuple
->>>>>>> b8e62344
 
 def accuracy(predictions: torch.Tensor, labels: torch.Tensor) -> float:
     """Compute accuracy of predictions against ground truth.
@@ -69,9 +64,11 @@
         return 0.0
     return true_pos/gt_pos
 
-def f1(predictions: torch.Tensor, labels: torch.Tensor) -> Tuple[float, float, float]:
-    """Compute the F1 score of predictions against ground truth. Also return precision
+def compute_f1(preds: torch.Tensor, labels: torch.Tensor):
+    """Compute the F1 score of predictions against ground truth. Return as a dictionary including precision
     and recall, since these must be computed to calculate F1.
+    Exact f1 calculation was copied almost verbatim from
+    https://github.com/princeton-nlp/PURE/blob/8517005d947afedcbb2b04df9d8de18fa1ca9b04/run_relation.py#L164-L189.
 
     Args:
         Predictions: tensor of binary predictions
@@ -82,15 +79,37 @@
         prec: Precision of predictions
         rec: Recall of predictions
     """
-    prec = precision(predictions, labels)
-    rec = recall(predictions, labels)
-    if prec+rec == 0.0:
-        f = 0.0
+    n_gold = n_pred = n_correct = 0
+    for pred, label in zip(preds, labels):
+        if pred != 0:
+            n_pred += 1
+        if label != 0:
+            n_gold += 1
+        if (pred != 0) and (label != 0) and (pred == label):
+            n_correct += 1
+    if n_correct == 0:
+        return {'precision': 0.0, 'recall': 0.0, 'f1': 0.0}
     else:
-        f = 2*((prec*rec)/(prec+rec))
-    return f, prec, rec
+        prec = n_correct * 1.0 / n_pred
+        recall = n_correct * 1.0 / n_gold
+        if prec + recall > 0:
+            f1 = 2.0 * prec * recall / (prec + recall)
+        else:
+            f1 = 0.0
+        return {'precision': prec, 'recall': recall, 'f1': f1, 'n_correct': n_correct, 'n_pred': n_pred, 'task_ngold': n_gold}
 
-<<<<<<< HEAD
+def read_jsonl(fname: str):
+    return list(jsonlines.open(fname))
+
+def write_jsonl(data: List[Dict], fname: str):
+    with jsonlines.Writer(open(fname, 'wb')) as writer:
+        writer.write_all(data)
+    print(f"Wrote {len(data)} json lines to {fname}")
+
+def write_json(data: Dict, fname: str):
+    json.dump(data, open(fname, 'w'), indent=4)
+    print(f"Wrote json file to {fname}")
+
 def construct_row_id_idx_mapping(dataset: List[Dict]) -> Tuple[Dict, Dict]:
     '''For a list of dataset rows, which contain string-hash row IDs, map these
     into integers (for the purposes of tensorization), and return the mapping.
@@ -108,7 +127,7 @@
     for i in range(len(spans)):
         for j in range(i+1, len(spans)):
             span_distance = spans[j]["token_start"] > spans[i]["token_end"]
-            if span_distance:
+            if span_distance >= 0:
                 distances.append(span_distance)
             else:
                 span_distance = spans[i]["token_start"] - spans[j]["token_end"]
@@ -168,51 +187,4 @@
             doc_id = dataset_row["row_id"].split("_rels_")[0]
             full_document = test_data_raw[doc_id]
             error_analysis_attributes = ErrorAnalysisAttributes(dataset_row, full_document, prediction)
-            tsv_writer.writerow(error_analysis_attributes.get_row())
-=======
-def compute_f1(preds: torch.Tensor, labels: torch.Tensor):
-    """Compute the F1 score of predictions against ground truth. Return as a dictionary including precision
-    and recall, since these must be computed to calculate F1.
-    Exact f1 calculation was copied almost verbatim from
-    https://github.com/princeton-nlp/PURE/blob/8517005d947afedcbb2b04df9d8de18fa1ca9b04/run_relation.py#L164-L189.
-
-    Args:
-        Predictions: tensor of binary predictions
-        Labels: tensor of binary ground truth labels
-
-    Returns:
-        F1: F1 score of predictions
-        prec: Precision of predictions
-        rec: Recall of predictions
-    """
-    n_gold = n_pred = n_correct = 0
-    for pred, label in zip(preds, labels):
-        if pred != 0:
-            n_pred += 1
-        if label != 0:
-            n_gold += 1
-        if (pred != 0) and (label != 0) and (pred == label):
-            n_correct += 1
-    if n_correct == 0:
-        return {'precision': 0.0, 'recall': 0.0, 'f1': 0.0}
-    else:
-        prec = n_correct * 1.0 / n_pred
-        recall = n_correct * 1.0 / n_gold
-        if prec + recall > 0:
-            f1 = 2.0 * prec * recall / (prec + recall)
-        else:
-            f1 = 0.0
-        return {'precision': prec, 'recall': recall, 'f1': f1, 'n_correct': n_correct, 'n_pred': n_pred, 'task_ngold': n_gold}
-
-def read_jsonl(fname: str):
-    return list(jsonlines.open(fname))
-
-def write_jsonl(data: List[Dict], fname: str):
-    with jsonlines.Writer(open(fname, 'wb')) as writer:
-        writer.write_all(data)
-    print(f"Wrote {len(data)} json lines to {fname}")
-
-def write_json(data: Dict, fname: str):
-    json.dump(data, open(fname, 'w'), indent=4)
-    print(f"Wrote json file to {fname}")
->>>>>>> b8e62344
+            tsv_writer.writerow(error_analysis_attributes.get_row())