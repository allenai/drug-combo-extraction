import csv
import json
import jsonlines
import numpy as np
import os
import torch
from typing import List, Dict, Tuple

def accuracy(predictions: torch.Tensor, labels: torch.Tensor) -> float:
    """Compute accuracy of predictions against ground truth.

    Args:
        Predictions: tensor of binary predictions
        Labels: tensor of binary ground truth labels

    Returns:
        acc: Accuracy of predictions
    """
    acc = float(torch.sum(predictions == labels).item()) / len(predictions)
    return acc

def true_positives(predictions: torch.Tensor, labels: torch.Tensor) -> float:
    """Helper function to compute number of true positives (which is the
    numerator for both precision and recall).

    Args:
        Predictions: tensor of binary predictions
        Labels: tensor of binary ground truth labels

    Returns:
        tps: Number of true positives
    """
    tps = float(torch.sum(torch.logical_and(predictions == 1.0, labels == 1.0)).item())
    return tps

def precision(predictions: torch.Tensor, labels: torch.Tensor) -> float:
    """Compute precision of predictions against ground truth.

    Args:
        Predictions: tensor of binary predictions
        Labels: tensor of binary ground truth labels

    Returns:
        acc: Precision of predictions
    """
    predicted_pos = float(torch.sum(predictions))
    true_pos = true_positives(predictions, labels)
    if true_pos == 0.0:
        return 0.0
    return true_pos/predicted_pos

def recall(predictions: torch.Tensor, labels: torch.Tensor) -> float:
    """Compute recall of predictions against ground truth.

    Args:
        Predictions: tensor of binary predictions
        Labels: tensor of binary ground truth labels

    Returns:
        acc: Recall of predictions
    """
    gt_pos = float(torch.sum(labels))
    true_pos = true_positives(predictions, labels)
    if gt_pos == 0.0:
        return 0.0
    return true_pos/gt_pos

def compute_f1(preds: torch.Tensor, labels: torch.Tensor):
    """Compute the F1 score of predictions against ground truth. Return as a dictionary including precision
    and recall, since these must be computed to calculate F1.
    Exact f1 calculation was copied almost verbatim from
    https://github.com/princeton-nlp/PURE/blob/8517005d947afedcbb2b04df9d8de18fa1ca9b04/run_relation.py#L164-L189.

    Args:
        Predictions: tensor of binary predictions
        Labels: tensor of binary ground truth labels

    Returns:
        F1: F1 score of predictions
        prec: Precision of predictions
        rec: Recall of predictions
    """
    n_gold = n_pred = n_correct = 0
    for pred, label in zip(preds, labels):
        if pred != 0:
            n_pred += 1
        if label != 0:
            n_gold += 1
        if (pred != 0) and (label != 0) and (pred == label):
            n_correct += 1
    if n_correct == 0:
        return {'precision': 0.0, 'recall': 0.0, 'f1': 0.0}
    else:
        prec = n_correct * 1.0 / n_pred
        recall = n_correct * 1.0 / n_gold
        if prec + recall > 0:
            f1 = 2.0 * prec * recall / (prec + recall)
        else:
            f1 = 0.0
        return {'precision': prec, 'recall': recall, 'f1': f1, 'n_correct': n_correct, 'n_pred': n_pred, 'task_ngold': n_gold}

def read_jsonl(fname: str):
    return list(jsonlines.open(fname))

def write_jsonl(data: List[Dict], fname: str):
    with jsonlines.Writer(open(fname, 'wb')) as writer:
        writer.write_all(data)
    print(f"Wrote {len(data)} json lines to {fname}")

def write_json(data: Dict, fname: str):
    json.dump(data, open(fname, 'w'), indent=4)
    print(f"Wrote json file to {fname}")

<<<<<<< HEAD
def construct_row_id_idx_mapping(dataset: List[Dict]) -> Tuple[Dict, Dict]:
    '''For a list of dataset rows, which contain string-hash row IDs, map these
    into integers (for the purposes of tensorization), and return the mapping.

    Args:
        dataset: list of JSON rows, representing individual relations in our dataset (each containing a row_id field)

    Returns:
        row_id_idx_mapping: mapping from row_id strings to integer indices
        idx_row_id_mapping: reverse mapping from integer indices to row_id strings
    '''
    row_id_idx_mapping = {}
    idx_row_id_mapping = {}
    for doc in dataset:
        idx = len(row_id_idx_mapping)
        row_id_idx_mapping[doc["row_id"]] = idx
        idx_row_id_mapping[idx] = doc["row_id"]
    return row_id_idx_mapping, idx_row_id_mapping

def average_pairwise_distance(spans: List[Dict]) -> float:
    '''This function calculates the average distance between pairs of spans in a relation, which may be a useful
    bucketing attribute for error analysis.

    Args:
        spans: List of spans (each represented as a dictionary)

    Returns:
        average pairwise distance between spans in the provided list
    '''
    distances = []
    for i in range(len(spans)):
        for j in range(i+1, len(spans)):
            span_distance = spans[j]["token_start"] > spans[i]["token_end"]
            if span_distance >= 0:
                distances.append(span_distance)
            else:
                span_distance = spans[i]["token_start"] - spans[j]["token_end"]
                assert span_distance >= 0
                distances.append(span_distance)
    assert len(distances) >= 1
    return np.mean(distances)

class ErrorAnalysisAttributes:
    def __init__(self, dataset_row: Dict, full_document: Dict, prediction: int):
        self.sentence = full_document["sentence"]
        self.paragraph = full_document["paragraph"]
        self.sentence_length = len(full_document["sentence"].split())
        self.paragraph_length = len(full_document["paragraph"].split())
        spans = full_document["spans"]

        self.entities = [span["text"] for span in spans]
        spans_in_relation = [spans[idx] for idx in dataset_row["drug_indices"]]

        self.num_spans_in_ground_truth_relation = len(spans_in_relation)
        self.avg_span_distance_in_ground_truth_relation  = average_pairwise_distance(spans_in_relation)
        self.ground_truth_label = dataset_row["target"]
        self.predicted_label = prediction

    def get_row(self):
        return [self.sentence, self.entities, self.paragraph, self.ground_truth_label, self.predicted_label, self.sentence_length, self.paragraph_length, self.num_spans_in_ground_truth_relation, self.avg_span_distance_in_ground_truth_relation]

def write_error_analysis_file(dataset: List[Dict], test_data_raw: List[Dict], test_row_ids: List[str], test_predictions: List[int], fname: str):
    '''Write out all test set rows and their predictions to a TSV file, which will let us connect easily with ExplainaBoard.

    Args:
        dataset: List of row dictionaries representing the test dataset
        test_row_ids: List of row identifiers in the test set
        test_predictions: List of integer predictions corresponding to the test rows
        fname: String file to write the TSV output
    '''
    test_data_raw = {doc["doc_id"]:doc for doc in test_data_raw}
    row_predictions = dict(zip(test_row_ids, test_predictions))

    header = [
                "Sentence",
                "Entities",
                "Paragraph",
                "True Relation Label",
                "Predicted Relation Label",
                "Sentence Length",
                "Paragraph Length",
                "Number of Entities in Ground Truth Relation",
                "Average Distance of Entities"
            ]

    with open(fname, 'w') as out_file:
        tsv_writer = csv.writer(out_file, delimiter='\t')
        tsv_writer.writerow(header)
        for dataset_row in dataset:
            prediction = row_predictions[dataset_row["row_id"]]
            doc_id = dataset_row["row_id"].split("_rels_")[0]
            full_document = test_data_raw[doc_id]
            error_analysis_attributes = ErrorAnalysisAttributes(dataset_row, full_document, prediction)
            tsv_writer.writerow(error_analysis_attributes.get_row())
    print(f"Wrote error analysis file to {out_file}")

def save_metadata(model_name: str, max_seq_length: int, num_labels: int, label2idx: Dict, include_paragraph_context: bool, checkpoint_directory:str):
=======
class ModelMetadata:
    def __init__(self,
                 model_name: str,
                 max_seq_length: int,
                 num_labels: int,
                 label2idx: Dict,
                 add_no_combination_relations: bool,
                 only_include_binary_no_comb_relations: bool,
                 include_paragraph_context: bool,
                 context_window_size: int):
        self.model_name = model_name
        self.max_seq_length = max_seq_length
        self.num_labels = num_labels
        self.label2idx = label2idx
        self.add_no_combination_relations = add_no_combination_relations
        self.only_include_binary_no_comb_relations = only_include_binary_no_comb_relations
        self.include_paragraph_context = include_paragraph_context
        self.context_window_size = context_window_size


def save_metadata(metadata: ModelMetadata, checkpoint_directory: str):
>>>>>>> 9f5ceb78
    '''Serialize metadata about a model and the data preprocessing that it expects, to allow easy model usage at a later time.

    Args:
        metadata: ModelMetadata object containing information needed to use the model after loading a checkpoint.
        checkpoint_directory: Directory name in which to save the metadata file ($checkpoint_directory/metadata.json)
    '''
    metadata_dict = {
        "model_name": metadata.model_name,
        "max_seq_length":  metadata.max_seq_length,
        "num_labels":  metadata.num_labels,
        "label2idx":  metadata.label2idx,
        "add_no_combination_relations":  metadata.add_no_combination_relations,
        "only_include_binary_no_comb_relations":  metadata.only_include_binary_no_comb_relations,
        "include_paragraph_context":  metadata.include_paragraph_context,
        "context_window_size":  metadata.context_window_size
    }
    metadata_file = os.path.join(checkpoint_directory, "metadata.json")
    json.dump(metadata_dict, open(metadata_file, 'w'))

def load_metadata(checkpoint_directory: str) -> ModelMetadata:
    '''Given a directory containing a model checkpoint, metadata regarding the model and data preprocessing that the model expects.

    Args:
        checkpoint_directory: Path to local directory where model is serialized

    Returns:
        metadata: ModelMetadata object containing information needed to use the model after loading a checkpoint.
    '''
    metadata_file = os.path.join(checkpoint_directory, "metadata.json")
    metadata_dict = json.load(open(metadata_file))
    metadata = ModelMetadata(metadata_dict["model_name"],
                             metadata_dict["max_seq_length"],
                             metadata_dict["num_labels"],
                             metadata_dict["label2idx"],
                             metadata_dict["add_no_combination_relations"],
                             metadata_dict["only_include_binary_no_comb_relations"],
                             metadata_dict["include_paragraph_context"],
                             metadata_dict["context_window_size"])
    return metadata<|MERGE_RESOLUTION|>--- conflicted
+++ resolved
@@ -111,105 +111,6 @@
     json.dump(data, open(fname, 'w'), indent=4)
     print(f"Wrote json file to {fname}")
 
-<<<<<<< HEAD
-def construct_row_id_idx_mapping(dataset: List[Dict]) -> Tuple[Dict, Dict]:
-    '''For a list of dataset rows, which contain string-hash row IDs, map these
-    into integers (for the purposes of tensorization), and return the mapping.
-
-    Args:
-        dataset: list of JSON rows, representing individual relations in our dataset (each containing a row_id field)
-
-    Returns:
-        row_id_idx_mapping: mapping from row_id strings to integer indices
-        idx_row_id_mapping: reverse mapping from integer indices to row_id strings
-    '''
-    row_id_idx_mapping = {}
-    idx_row_id_mapping = {}
-    for doc in dataset:
-        idx = len(row_id_idx_mapping)
-        row_id_idx_mapping[doc["row_id"]] = idx
-        idx_row_id_mapping[idx] = doc["row_id"]
-    return row_id_idx_mapping, idx_row_id_mapping
-
-def average_pairwise_distance(spans: List[Dict]) -> float:
-    '''This function calculates the average distance between pairs of spans in a relation, which may be a useful
-    bucketing attribute for error analysis.
-
-    Args:
-        spans: List of spans (each represented as a dictionary)
-
-    Returns:
-        average pairwise distance between spans in the provided list
-    '''
-    distances = []
-    for i in range(len(spans)):
-        for j in range(i+1, len(spans)):
-            span_distance = spans[j]["token_start"] > spans[i]["token_end"]
-            if span_distance >= 0:
-                distances.append(span_distance)
-            else:
-                span_distance = spans[i]["token_start"] - spans[j]["token_end"]
-                assert span_distance >= 0
-                distances.append(span_distance)
-    assert len(distances) >= 1
-    return np.mean(distances)
-
-class ErrorAnalysisAttributes:
-    def __init__(self, dataset_row: Dict, full_document: Dict, prediction: int):
-        self.sentence = full_document["sentence"]
-        self.paragraph = full_document["paragraph"]
-        self.sentence_length = len(full_document["sentence"].split())
-        self.paragraph_length = len(full_document["paragraph"].split())
-        spans = full_document["spans"]
-
-        self.entities = [span["text"] for span in spans]
-        spans_in_relation = [spans[idx] for idx in dataset_row["drug_indices"]]
-
-        self.num_spans_in_ground_truth_relation = len(spans_in_relation)
-        self.avg_span_distance_in_ground_truth_relation  = average_pairwise_distance(spans_in_relation)
-        self.ground_truth_label = dataset_row["target"]
-        self.predicted_label = prediction
-
-    def get_row(self):
-        return [self.sentence, self.entities, self.paragraph, self.ground_truth_label, self.predicted_label, self.sentence_length, self.paragraph_length, self.num_spans_in_ground_truth_relation, self.avg_span_distance_in_ground_truth_relation]
-
-def write_error_analysis_file(dataset: List[Dict], test_data_raw: List[Dict], test_row_ids: List[str], test_predictions: List[int], fname: str):
-    '''Write out all test set rows and their predictions to a TSV file, which will let us connect easily with ExplainaBoard.
-
-    Args:
-        dataset: List of row dictionaries representing the test dataset
-        test_row_ids: List of row identifiers in the test set
-        test_predictions: List of integer predictions corresponding to the test rows
-        fname: String file to write the TSV output
-    '''
-    test_data_raw = {doc["doc_id"]:doc for doc in test_data_raw}
-    row_predictions = dict(zip(test_row_ids, test_predictions))
-
-    header = [
-                "Sentence",
-                "Entities",
-                "Paragraph",
-                "True Relation Label",
-                "Predicted Relation Label",
-                "Sentence Length",
-                "Paragraph Length",
-                "Number of Entities in Ground Truth Relation",
-                "Average Distance of Entities"
-            ]
-
-    with open(fname, 'w') as out_file:
-        tsv_writer = csv.writer(out_file, delimiter='\t')
-        tsv_writer.writerow(header)
-        for dataset_row in dataset:
-            prediction = row_predictions[dataset_row["row_id"]]
-            doc_id = dataset_row["row_id"].split("_rels_")[0]
-            full_document = test_data_raw[doc_id]
-            error_analysis_attributes = ErrorAnalysisAttributes(dataset_row, full_document, prediction)
-            tsv_writer.writerow(error_analysis_attributes.get_row())
-    print(f"Wrote error analysis file to {out_file}")
-
-def save_metadata(model_name: str, max_seq_length: int, num_labels: int, label2idx: Dict, include_paragraph_context: bool, checkpoint_directory:str):
-=======
 class ModelMetadata:
     def __init__(self,
                  model_name: str,
@@ -231,7 +132,6 @@
 
 
 def save_metadata(metadata: ModelMetadata, checkpoint_directory: str):
->>>>>>> 9f5ceb78
     '''Serialize metadata about a model and the data preprocessing that it expects, to allow easy model usage at a later time.
 
     Args:
@@ -270,4 +170,101 @@
                              metadata_dict["only_include_binary_no_comb_relations"],
                              metadata_dict["include_paragraph_context"],
                              metadata_dict["context_window_size"])
-    return metadata+    return metadata
+
+def construct_row_id_idx_mapping(dataset: List[Dict]) -> Tuple[Dict, Dict]:
+    '''For a list of dataset rows, which contain string-hash row IDs, map these
+    into integers (for the purposes of tensorization), and return the mapping.
+
+    Args:
+        dataset: list of JSON rows, representing individual relations in our dataset (each containing a row_id field)
+
+    Returns:
+        row_id_idx_mapping: mapping from row_id strings to integer indices
+        idx_row_id_mapping: reverse mapping from integer indices to row_id strings
+    '''
+    row_id_idx_mapping = {}
+    idx_row_id_mapping = {}
+    for doc in dataset:
+        idx = len(row_id_idx_mapping)
+        row_id_idx_mapping[doc["row_id"]] = idx
+        idx_row_id_mapping[idx] = doc["row_id"]
+    return row_id_idx_mapping, idx_row_id_mapping
+
+def average_pairwise_distance(spans: List[Dict]) -> float:
+    '''This function calculates the average distance between pairs of spans in a relation, which may be a useful
+    bucketing attribute for error analysis.
+
+    Args:
+        spans: List of spans (each represented as a dictionary)
+
+    Returns:
+        average pairwise distance between spans in the provided list
+    '''
+    distances = []
+    for i in range(len(spans)):
+        for j in range(i+1, len(spans)):
+            span_distance = spans[j]["token_start"] > spans[i]["token_end"]
+            if span_distance >= 0:
+                distances.append(span_distance)
+            else:
+                span_distance = spans[i]["token_start"] - spans[j]["token_end"]
+                assert span_distance >= 0
+                distances.append(span_distance)
+    assert len(distances) >= 1
+    return np.mean(distances)
+
+class ErrorAnalysisAttributes:
+    def __init__(self, dataset_row: Dict, full_document: Dict, prediction: int):
+        self.sentence = full_document["sentence"]
+        self.paragraph = full_document["paragraph"]
+        self.sentence_length = len(full_document["sentence"].split())
+        self.paragraph_length = len(full_document["paragraph"].split())
+        spans = full_document["spans"]
+
+        self.entities = [span["text"] for span in spans]
+        spans_in_relation = [spans[idx] for idx in dataset_row["drug_indices"]]
+
+        self.num_spans_in_ground_truth_relation = len(spans_in_relation)
+        self.avg_span_distance_in_ground_truth_relation  = average_pairwise_distance(spans_in_relation)
+        self.ground_truth_label = dataset_row["target"]
+        self.predicted_label = prediction
+
+    def get_row(self):
+        return [self.sentence, self.entities, self.paragraph, self.ground_truth_label, self.predicted_label, self.sentence_length, self.paragraph_length, self.num_spans_in_ground_truth_relation, self.avg_span_distance_in_ground_truth_relation]
+
+
+def write_error_analysis_file(dataset: List[Dict], test_data_raw: List[Dict], test_row_ids: List[str], test_predictions: List[int], fname: str):
+    '''Write out all test set rows and their predictions to a TSV file, which will let us connect easily with ExplainaBoard.
+
+    Args:
+        dataset: List of row dictionaries representing the test dataset
+        test_row_ids: List of row identifiers in the test set
+        test_predictions: List of integer predictions corresponding to the test rows
+        fname: String file to write the TSV output
+    '''
+    test_data_raw = {doc["doc_id"]:doc for doc in test_data_raw}
+    row_predictions = dict(zip(test_row_ids, test_predictions))
+
+    header = [
+                "Sentence",
+                "Entities",
+                "Paragraph",
+                "True Relation Label",
+                "Predicted Relation Label",
+                "Sentence Length",
+                "Paragraph Length",
+                "Number of Entities in Ground Truth Relation",
+                "Average Distance of Entities"
+            ]
+
+    with open(fname, 'w') as out_file:
+        tsv_writer = csv.writer(out_file, delimiter='\t')
+        tsv_writer.writerow(header)
+        for dataset_row in dataset:
+            prediction = row_predictions[dataset_row["row_id"]]
+            doc_id = dataset_row["row_id"].split("_rels_")[0]
+            full_document = test_data_raw[doc_id]
+            error_analysis_attributes = ErrorAnalysisAttributes(dataset_row, full_document, prediction)
+            tsv_writer.writerow(error_analysis_attributes.get_row())
+    print(f"Wrote error analysis file to {out_file}")