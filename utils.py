--- conflicted
+++ resolved
@@ -285,21 +285,6 @@
     torch.backends.cudnn.benchmark = False
     torch.backends.cudnn.deterministic = True
 
-<<<<<<< HEAD
-def is_sublist(list_a, list_b):
-    if len(list_a) == 0:
-        return True
-    for i in range(len(list_b) - len(list_a)+1):
-        if list_b[i] == list_a[0]:
-            matched = True
-            for j in range(1, len(list_a)):
-                if list_a[j] != list_b[i+j]:
-                    matched = False
-                    break
-            if matched:
-                return True
-    return False
-=======
 
 def adjust_data(gold: List[str], test: List[int]) -> List[Dict[str, Any]]:
     """Given a list of row id strings and their corresponding predicted labels, convert the prediction list
@@ -358,4 +343,18 @@
             doc = []
     # reorder the filtered list according to original indices, and get rid of the these indices
     return [x[1] for x in sorted(final_test, key=lambda x: x[0])]
->>>>>>> 8db4170f
+
+
+def is_sublist(list_a, list_b):
+    if len(list_a) == 0:
+        return True
+    for i in range(len(list_b) - len(list_a)+1):
+        if list_b[i] == list_a[0]:
+            matched = True
+            for j in range(1, len(list_a)):
+                if list_a[j] != list_b[i+j]:
+                    matched = False
+                    break
+            if matched:
+                return True
+    return False