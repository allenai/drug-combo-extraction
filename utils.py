--- conflicted
+++ resolved
@@ -267,46 +267,4 @@
             full_document = test_data_raw[doc_id]
             error_analysis_attributes = ErrorAnalysisAttributes(dataset_row, full_document, prediction)
             tsv_writer.writerow(error_analysis_attributes.get_row())
-<<<<<<< HEAD
-    print(f"Wrote error analysis file to {fname}")
-
-def save_metadata(model_name: str, max_seq_length: int, num_labels: int, label2idx: Dict, include_paragraph_context: bool, checkpoint_directory:str):
-    '''Serialize metadata about a model and the data preprocessing that it expects, to allow easy model usage at a later time.
-
-    Args:
-        model_name: HuggingFace pretrained base model name
-        max_seq_length: Maximum number of subwords in a document allowed by the model (if longer, truncate input)
-        num_labels: Number of output labels in the model to be loaded
-        label2idx: Mapping from label strings to numerical label indices
-        include_paragraph_context: Whether or not to include paragraph context in addition to the relation-bearing sentence
-        checkpoint_directory: Directory name in which to save the metadata file ($checkpoint_directory/metadata.json)
-    '''
-    metadata = {
-        "model_name": model_name,
-        "max_seq_length": max_seq_length,
-        "num_labels": num_labels,
-        "label2idx": label2idx,
-        "include_paragraph_context": include_paragraph_context
-    }
-    metadata_file = os.path.join(checkpoint_directory, "metadata.json")
-    json.dump(metadata, open(metadata_file, 'w'))
-
-def load_metadata(checkpoint_directory) -> Tuple[str, int, int, Dict, bool]:
-    '''Given a directory containing a model checkpoint, metadata regarding the model and data preprocessing that the model expects.
-
-    Args:
-        checkpoint_directory: Path to local directory where model is serialized
-
-    Returns:
-        model: HuggingFace pretrained base model name
-        max_seq_length: Maximum number of subwords in a document allowed by the model (if longer, truncate input)
-        num_labels: Number of output labels in the model to be loaded
-        label2idx: Mapping from label strings to numerical label indices
-        include_paragraph_context: Whether or not to include paragraph context in addition to the relation-bearing sentence
-    '''
-    metadata_file = os.path.join(checkpoint_directory, "metadata.json")
-    metadata = json.load(open(metadata_file))
-    return metadata["model_name"], metadata["max_seq_length"], metadata["num_labels"], metadata["label2idx"], metadata["include_paragraph_context"]
-=======
-    print(f"Wrote error analysis file to {out_file}")
->>>>>>> 59e91f7f
+    print(f"Wrote error analysis file to {fname}")