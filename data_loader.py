import pytorch_lightning as pl
from tqdm import tqdm
import torch
from torch.utils.data import random_split, DataLoader, TensorDataset
from transformers import AutoTokenizer
from typing import Dict, List, Tuple

from balanced_batch_sampler import BalancedBatchSampler
from constants import CLS, ENTITY_END_MARKER, ENTITY_PAD_IDX, ENTITY_START_MARKER, SEP

def make_fixed_length(array: List, max_length: int, padding_value: int = 0) -> List:
    """Helper function to make a variable-length array into a fixed-length one.
    If the array is shorter than the fixed length, pad with the given value. If
    longer than the fixed length, truncate it.

    Args:
        array: Array whose length we want to fix
        max_length: Desired length to fix
        padding_value: Value to pad array with, if shorter than desired length

    Returns:
        fixed_array: Fixed-length, padded version of the input array.
    """
    if len(array) >= max_length:
        fixed_array = array[:max_length]
    else:
        pad_length = max_length - len(array)
        fixed_array = array + [padding_value] * pad_length
    return fixed_array

<<<<<<< HEAD
def construct_dataset(data: List[Dict], tokenizer: AutoTokenizer, row_idx_mapping: Dict, max_seq_length: int = 512) -> TensorDataset:
=======
def tokenize_sentence(text: str, tokenizer: AutoTokenizer) -> Tuple[List[str], List[int]]:
    '''Given a text sentence, run the Huggingface subword tokenizer on this sentence,
    and return a list of subword tokens and the positions of all special entity marker
    tokens in the text.

    Args:
        text: String to tokenize
        tokenizer: HuggingFace tokenizer

    Returns:
        doc_subwords: List of subword strings
        entity_start_token_idxs: Positions of all entity-start tokens in the list of subwords
    '''
    doc_subwords = [CLS]
    whitespace_tokens = text.split()
    entity_start_token_idxs = []

    # Manually split up each token into subwords, to directly identify special entity tokens
    # and store their locations.
    for token in whitespace_tokens:
        if token == ENTITY_START_MARKER:
            entity_start_idx = len(doc_subwords)
            entity_start_token_idxs.append(entity_start_idx)
            doc_subwords.append(ENTITY_START_MARKER)
        elif token == ENTITY_END_MARKER:
            doc_subwords.append(ENTITY_END_MARKER)
        else:
            # If not a special token, then split the token into subwords.
            for sub_token in tokenizer.tokenize(token):
                doc_subwords.append(sub_token)
    doc_subwords.append(SEP)
    return doc_subwords, entity_start_token_idxs

class DatasetRow:
    def __init__(self, input_ids, attention_mask, segment_ids):
        self.input_ids = input_ids
        self.attention_mask = attention_mask
        self.segment_ids = segment_ids

def vectorize_subwords(tokenizer, doc_subwords: List[str], max_seq_length: int = 512):
    doc_input_ids = tokenizer.convert_tokens_to_ids(doc_subwords)
    input_ids = make_fixed_length(doc_input_ids, max_seq_length)
    attention_mask = make_fixed_length([1] * len(doc_input_ids), max_seq_length)
    # Treat entire paragraph as a single segment, without SEP tokens
    segment_ids = make_fixed_length([0] * len(doc_input_ids), max_seq_length)
    return DatasetRow(input_ids, attention_mask, segment_ids)

def construct_dataset(data: List[Dict], tokenizer: AutoTokenizer, max_seq_length: int = 512) -> TensorDataset:
>>>>>>> 6f4cc176
    """Converts raw data (in the form of text/label pairs) into a binarized, training-ready Torch TensorDataset.

    Args:
        data: List of dictionaries, each containing a string of entity-marked text and a discrete label
        tokenizer: Huggingface tokenizer, to perform word segmentation
        row_idx_mapping: Maps each unique row identifier to an integer.
        max_seq_length: Fixed length (in subwords) to use for representing all documents

    Returns:
        dataset: TensorDataset containing numerical representation of the dataset's text strings and discrete labels.
    """
    targets = []
    max_entities_length = -1
    # Store subwords and entity positions for each document in the first pass over the dataset.
    all_doc_subwords = []
    all_doc_entity_start_positions = []
    all_row_ids = []
    for doc in tqdm(data):
        targets.append(doc["target"])
        doc_subwords, entity_start_token_idxs = tokenize_sentence(doc["text"], tokenizer)
        all_doc_subwords.append(doc_subwords)
        all_doc_entity_start_positions.append(entity_start_token_idxs)
        max_entities_length = max(max_entities_length, len(entity_start_token_idxs))
        all_row_ids.append(row_idx_mapping[doc["row_id"]])

    all_entity_idxs = []
    all_input_ids = []
    all_token_type_ids = []
    all_attention_masks = []

    for i, doc_subwords in enumerate(all_doc_subwords):
        entity_start_token_idxs = all_doc_entity_start_positions[i]
        all_entity_idxs.append(make_fixed_length(entity_start_token_idxs, max_entities_length, padding_value=ENTITY_PAD_IDX))
        row = vectorize_subwords(tokenizer, doc_subwords, max_seq_length)
        all_input_ids.append(row.input_ids)
        all_token_type_ids.append(row.segment_ids)
        all_attention_masks.append(row.attention_mask)

    all_input_ids = torch.tensor(all_input_ids, dtype=torch.long)
    all_token_type_ids = torch.tensor(all_token_type_ids, dtype=torch.long)
    all_attention_masks = torch.tensor(all_attention_masks, dtype=torch.long)
    targets = torch.tensor(targets, dtype=torch.long)
    all_entity_idxs = torch.tensor(all_entity_idxs, dtype=torch.long)
    all_row_ids = torch.tensor(all_row_ids, dtype=torch.long)

    dataset = TensorDataset(all_input_ids, all_token_type_ids, all_attention_masks, targets, all_entity_idxs, all_row_ids)
    return dataset

class DrugSynergyDataModule(pl.LightningDataModule):
    def __init__(self,
                 train_data: List[Dict],
                 test_data: List[Dict],
                 tokenizer: AutoTokenizer,
                 label_to_idx: Dict,
                 row_idx_mapping: Dict,
                 train_batch_size: int = 32,
                 dev_batch_size: int = 32,
                 test_batch_size: int = 32,
                 dev_train_ratio: float = 0.1,
                 max_seq_length: int = 512,
                 num_workers: int = 4,
                 balance_training_batch_labels: bool = True):
        '''Construct a DataModule for convenient PyTorch Lightning training.

        Args:
            train_data: List of (text, label) pairs for training and validation
            test_data: List of (text, label) pairs for testing
            tokenizer: Tokenizer/subword segmenter to process raw text
            label_to_idx: Fixed mapping of label strings to numerical values
            row_idx_mapping: Maps each unique row identifier to an integer.
            train_batch_size: Batch size for training
            dev_batch_size: Batch size for validation
            test_batch_size: Batch size for testing
            dev_train_ratio: Hold out this fraction of the training set as a dev set
            max_seq_length: Fixed document length to use for the dataset
            num_workers: Number of CPU workers to use for loading data

        Returns:
            self: PyTorch Lightning DataModule to load all data during training, validation, and testing.
        '''
        super().__init__()
        self.train_data = train_data
        self.test_data = test_data
        self.tokenizer = tokenizer
        self.label_to_idx = label_to_idx
        self.row_idx_mapping = row_idx_mapping
        self.train_batch_size = train_batch_size
        self.dev_batch_size = dev_batch_size
        self.test_batch_size = test_batch_size
        self.dev_train_ratio = dev_train_ratio
        self.max_seq_length = max_seq_length
        self.num_workers = num_workers
        self.balance_training_batch_labels = balance_training_batch_labels

        # self.dims is returned when you call dm.size()
        # Setting default dims here because we know them.
        # Could optionally be assigned dynamically in dm.setup()
        # TODO(Vijay): set dimensions here
        self.dims = (1, 28, 28)

    def setup(self):
        # Assign train/val datasets for use in dataloaders
        full_dataset = construct_dataset(self.train_data, self.tokenizer, self.row_idx_mapping, max_seq_length=self.max_seq_length)
        dev_size = int(self.dev_train_ratio * len(full_dataset))    
        train_size = len(full_dataset) - dev_size
        self.train, self.val = random_split(full_dataset, [train_size, dev_size])
        self.test = construct_dataset(self.test_data, self.tokenizer, self.row_idx_mapping, max_seq_length=self.max_seq_length)
        # Optionally...
        # self.dims = tuple(self.train[0][0].shape)

    def train_dataloader(self):
        if self.balance_training_batch_labels:
            train_batch_sampler = BalancedBatchSampler(dataset = self.train, batch_size = self.train_batch_size, drop_last=False)
            return DataLoader(self.train, num_workers=self.num_workers, batch_sampler=train_batch_sampler)
        else:
            return DataLoader(self.train, num_workers=self.num_workers, batch_size=self.train_batch_size)

    def val_dataloader(self):
        return DataLoader(self.val, batch_size=self.dev_batch_size, num_workers=self.num_workers)

    def test_dataloader(self):
        return DataLoader(self.test, batch_size=self.test_batch_size, num_workers=self.num_workers)<|MERGE_RESOLUTION|>--- conflicted
+++ resolved
@@ -28,9 +28,6 @@
         fixed_array = array + [padding_value] * pad_length
     return fixed_array
 
-<<<<<<< HEAD
-def construct_dataset(data: List[Dict], tokenizer: AutoTokenizer, row_idx_mapping: Dict, max_seq_length: int = 512) -> TensorDataset:
-=======
 def tokenize_sentence(text: str, tokenizer: AutoTokenizer) -> Tuple[List[str], List[int]]:
     '''Given a text sentence, run the Huggingface subword tokenizer on this sentence,
     and return a list of subword tokens and the positions of all special entity marker
@@ -78,8 +75,7 @@
     segment_ids = make_fixed_length([0] * len(doc_input_ids), max_seq_length)
     return DatasetRow(input_ids, attention_mask, segment_ids)
 
-def construct_dataset(data: List[Dict], tokenizer: AutoTokenizer, max_seq_length: int = 512) -> TensorDataset:
->>>>>>> 6f4cc176
+def construct_dataset(data: List[Dict], tokenizer: AutoTokenizer, row_idx_mapping: Dict, max_seq_length: int = 512) -> TensorDataset:
     """Converts raw data (in the form of text/label pairs) into a binarized, training-ready Torch TensorDataset.
 
     Args:
