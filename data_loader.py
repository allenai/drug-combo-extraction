import pytorch_lightning as pl
from tqdm import tqdm
import torch
from torch.utils.data import random_split, DataLoader, TensorDataset
from transformers import AutoTokenizer
from typing import Dict, List

from balanced_batch_sampler import BalancedBatchSampler
from constants import CLS, ENTITY_END_MARKER, ENTITY_PAD_IDX, ENTITY_START_MARKER, SEP

def make_fixed_length(array: List, max_length: int, padding_value: int = 0) -> List:
    """Helper function to make a variable-length array into a fixed-length one.
    If the array is shorter than the fixed length, pad with the given value. If
    longer than the fixed length, truncate it.

    Args:
        array: Array whose length we want to fix
        max_length: Desired length to fix
        padding_value: Value to pad array with, if shorter than desired length

    Returns:
        fixed_array: Fixed-length, padded version of the input array.
    """
    if len(array) >= max_length:
        fixed_array = array[:max_length]
    else:
        pad_length = max_length - len(array)
        fixed_array = array + [padding_value] * pad_length
    return fixed_array

def construct_dataset(data: List[Dict], tokenizer: AutoTokenizer, row_idx_mapping: Dict, max_seq_length: int = 512) -> TensorDataset:
    """Converts raw data (in the form of text/label pairs) into a binarized, training-ready Torch TensorDataset.

    Args:
        data: List of dictionaries, each containing a string of entity-marked text and a discrete label
        tokenizer: Huggingface tokenizer, to perform word segmentation
        row_idx_mapping: Maps each unique row identifier to an integer.
        max_seq_length: Fixed length (in subwords) to use for representing all documents

    Returns:
        dataset: TensorDataset containing numerical representation of the dataset's text strings and discrete labels.
    """
    targets = []
    max_entities_length = -1
    # Store subwords and entity positions for each document in the first pass over the dataset.
    all_doc_subwords = []
    all_doc_entity_start_positions = []
<<<<<<< HEAD
    all_row_ids = []
    for doc in data:
=======

    for doc in tqdm(data):
>>>>>>> b8e62344
        targets.append(doc["target"])
        doc_subwords = [CLS]
        whitespace_tokens = doc["text"].split()
        entity_start_token_idxs = []

        # Manually split up each token into subwords, to directly identify special entity tokens
        # and store their locations.
        for token in whitespace_tokens:
            if token == ENTITY_START_MARKER:
                entity_start_idx = len(doc_subwords)
                entity_start_token_idxs.append(entity_start_idx)
                doc_subwords.append(ENTITY_START_MARKER)
            elif token == ENTITY_END_MARKER:
                doc_subwords.append(ENTITY_END_MARKER)
            else:
                # If not a special token, then split the token into subwords.
                for sub_token in tokenizer.tokenize(token):
                    doc_subwords.append(sub_token)
        doc_subwords.append(SEP)
        all_doc_subwords.append(doc_subwords)
        all_doc_entity_start_positions.append(entity_start_token_idxs)
        max_entities_length = max(max_entities_length, len(entity_start_token_idxs))
        all_row_ids.append(row_idx_mapping[doc["row_id"]])

    all_input_ids = []
    all_token_type_ids = []
    all_attention_masks = []
    all_entity_idxs = []

    for i, doc_subwords in enumerate(all_doc_subwords):
        doc_input_ids = tokenizer.convert_tokens_to_ids(doc_subwords)
        entity_start_token_idxs = all_doc_entity_start_positions[i]
        attention_mask = [1] * len(doc_input_ids)
        # TODO(Vijay): figure out why this field is necessary and used in the PURE model.
        segment_ids = [0] * len(doc_input_ids)
        all_input_ids.append(make_fixed_length(doc_input_ids, max_seq_length))
        all_token_type_ids.append(make_fixed_length(segment_ids, max_seq_length))
        all_attention_masks.append(make_fixed_length(attention_mask, max_seq_length))
        all_entity_idxs.append(make_fixed_length(entity_start_token_idxs, max_entities_length, padding_value=ENTITY_PAD_IDX))

    all_input_ids = torch.tensor(all_input_ids, dtype=torch.long)
    all_token_type_ids = torch.tensor(all_token_type_ids, dtype=torch.long)
    all_attention_masks = torch.tensor(all_attention_masks, dtype=torch.long)
    targets = torch.tensor(targets, dtype=torch.long)
    all_entity_idxs = torch.tensor(all_entity_idxs, dtype=torch.long)
    all_row_ids = torch.tensor(all_row_ids, dtype=torch.long)

    dataset = TensorDataset(all_input_ids, all_token_type_ids, all_attention_masks, targets, all_entity_idxs, all_row_ids)
    return dataset

class DrugSynergyDataModule(pl.LightningDataModule):
    def __init__(self,
                 train_data: List[Dict],
                 test_data: List[Dict],
                 tokenizer: AutoTokenizer,
<<<<<<< HEAD
                 label_to_idx: Dict,
                 row_idx_mapping: Dict,
=======
>>>>>>> b8e62344
                 train_batch_size: int = 32,
                 dev_batch_size: int = 32,
                 test_batch_size: int = 32,
                 dev_train_ratio: float = 0.1,
                 max_seq_length: int = 512,
                 num_workers: int = 4,
                 balance_training_batch_labels: bool = True):
        '''Construct a DataModule for convenient PyTorch Lightning training.

        Args:
            train_data: List of (text, label) pairs for training and validation
            test_data: List of (text, label) pairs for testing
            tokenizer: Tokenizer/subword segmenter to process raw text
<<<<<<< HEAD
            label_to_idx: Fixed mapping of label strings to numerical values
            row_idx_mapping: Maps each unique row identifier to an integer.
=======
>>>>>>> b8e62344
            train_batch_size: Batch size for training
            dev_batch_size: Batch size for validation
            test_batch_size: Batch size for testing
            dev_train_ratio: Hold out this fraction of the training set as a dev set
            max_seq_length: Fixed document length to use for the dataset
            num_workers: Number of CPU workers to use for loading data

        Returns:
            self: PyTorch Lightning DataModule to load all data during training, validation, and testing.
        '''
        super().__init__()
        self.train_data = train_data
        self.test_data = test_data
        self.tokenizer = tokenizer
<<<<<<< HEAD
        self.label_to_idx = label_to_idx
        self.row_idx_mapping = row_idx_mapping
=======
>>>>>>> b8e62344
        self.train_batch_size = train_batch_size
        self.dev_batch_size = dev_batch_size
        self.test_batch_size = test_batch_size
        self.dev_train_ratio = dev_train_ratio
        self.max_seq_length = max_seq_length
        self.num_workers = num_workers
        self.balance_training_batch_labels = balance_training_batch_labels

        # self.dims is returned when you call dm.size()
        # Setting default dims here because we know them.
        # Could optionally be assigned dynamically in dm.setup()
        # TODO(Vijay): set dimensions here
        self.dims = (1, 28, 28)

    def setup(self):
        # Assign train/val datasets for use in dataloaders
        full_dataset = construct_dataset(self.train_data, self.tokenizer, self.row_idx_mapping, max_seq_length=self.max_seq_length)
        dev_size = int(self.dev_train_ratio * len(full_dataset))    
        train_size = len(full_dataset) - dev_size
        self.train, self.val = random_split(full_dataset, [train_size, dev_size])
        self.test = construct_dataset(self.test_data, self.tokenizer, self.row_idx_mapping, max_seq_length=self.max_seq_length)
        # Optionally...
        # self.dims = tuple(self.train[0][0].shape)

    def train_dataloader(self):
        if self.balance_training_batch_labels:
            train_batch_sampler = BalancedBatchSampler(dataset = self.train, batch_size = self.train_batch_size, drop_last=False)
            return DataLoader(self.train, num_workers=self.num_workers, batch_sampler=train_batch_sampler)
        else:
            return DataLoader(self.train, num_workers=self.num_workers, batch_size=self.train_batch_size)

    def val_dataloader(self):
        return DataLoader(self.val, batch_size=self.dev_batch_size, num_workers=self.num_workers)

    def test_dataloader(self):
        return DataLoader(self.test, batch_size=self.test_batch_size, num_workers=self.num_workers)<|MERGE_RESOLUTION|>--- conflicted
+++ resolved
@@ -45,13 +45,8 @@
     # Store subwords and entity positions for each document in the first pass over the dataset.
     all_doc_subwords = []
     all_doc_entity_start_positions = []
-<<<<<<< HEAD
     all_row_ids = []
-    for doc in data:
-=======
-
     for doc in tqdm(data):
->>>>>>> b8e62344
         targets.append(doc["target"])
         doc_subwords = [CLS]
         whitespace_tokens = doc["text"].split()
@@ -107,11 +102,8 @@
                  train_data: List[Dict],
                  test_data: List[Dict],
                  tokenizer: AutoTokenizer,
-<<<<<<< HEAD
                  label_to_idx: Dict,
                  row_idx_mapping: Dict,
-=======
->>>>>>> b8e62344
                  train_batch_size: int = 32,
                  dev_batch_size: int = 32,
                  test_batch_size: int = 32,
@@ -125,11 +117,8 @@
             train_data: List of (text, label) pairs for training and validation
             test_data: List of (text, label) pairs for testing
             tokenizer: Tokenizer/subword segmenter to process raw text
-<<<<<<< HEAD
             label_to_idx: Fixed mapping of label strings to numerical values
             row_idx_mapping: Maps each unique row identifier to an integer.
-=======
->>>>>>> b8e62344
             train_batch_size: Batch size for training
             dev_batch_size: Batch size for validation
             test_batch_size: Batch size for testing
@@ -144,11 +133,8 @@
         self.train_data = train_data
         self.test_data = test_data
         self.tokenizer = tokenizer
-<<<<<<< HEAD
         self.label_to_idx = label_to_idx
         self.row_idx_mapping = row_idx_mapping
-=======
->>>>>>> b8e62344
         self.train_batch_size = train_batch_size
         self.dev_batch_size = dev_batch_size
         self.test_batch_size = test_batch_size
