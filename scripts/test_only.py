# Usage
# python test_only.py --checkpoint-path checkpoints/ --test-file data/dev_set_error_analysis.jsonl \
#                     --outputs-directory /tmp/outputs/ --error-analysis-file /tmp/error_analysis.csv

import argparse
import jsonlines
import os
import pytorch_lightning as pl

import sys
sys.path.append('.')
sys.path.append('..')
<<<<<<< HEAD

=======
>>>>>>> 677ece31
from common.constants import ENTITY_END_MARKER, ENTITY_START_MARKER
from common.utils import construct_row_id_idx_mapping, set_seed, write_error_analysis_file, write_jsonl, adjust_data, filter_overloaded_predictions
from modeling.model import RelationExtractor, load_model
from preprocessing.data_loader import  DrugSynergyDataModule
from preprocessing.preprocess import create_dataset

parser = argparse.ArgumentParser()
parser.add_argument('--checkpoint-path', type=str, required=False, default="checkpoints", help="Path to pretrained Huggingface Transformers model")
parser.add_argument('--test-file', type=str, required=False, default="data/dev_set_error_analysis.jsonl")
parser.add_argument('--batch-size', type=int, default=32, help="Batch size for testing (larger batch -> faster evaluation)")
parser.add_argument('--outputs-directory', type=str, required=False, help="Output directory where we write predictions, for offline evaluation", default="/tmp/outputs/.tsv")
parser.add_argument('--error-analysis-file', type=str, required=False, help="Output file containing error analysis information", default="test_output.tsv")
parser.add_argument('--seed', type=int, required=False, default=2021)
parser.add_argument('--produce_all_subsets', action='store_true', help="If true, and we are including no-comb relations, then include all subsets of existing relations as NO_COMB as well")

if __name__ == "__main__":
    args = parser.parse_args()
    set_seed(args.seed)
    model, tokenizer, metadata = load_model(args.checkpoint_path)
    if ENTITY_START_MARKER not in tokenizer.vocab:
        tokenizer.add_tokens([ENTITY_START_MARKER])
    if ENTITY_END_MARKER not in tokenizer.vocab:
        tokenizer.add_tokens([ENTITY_END_MARKER])
<<<<<<< HEAD

=======
>>>>>>> 677ece31
    model.eval()

    test_data_raw = list(jsonlines.open(args.test_file))
    # TODO(Vijay): add `add_no_combination_relations`, `only_include_binary_no_comb_relations`, `include_paragraph_context`,
    # `context_window_size` to the model's metadata
    test_data = create_dataset(test_data_raw,
                               label2idx=metadata.label2idx,
                               add_no_combination_relations=metadata.add_no_combination_relations,
                               only_include_binary_no_comb_relations=metadata.only_include_binary_no_comb_relations,
                               include_paragraph_context=metadata.include_paragraph_context,
                               context_window_size=metadata.context_window_size,
                               produce_all_subsets=args.produce_all_subsets)
    row_id_idx_mapping, idx_row_id_mapping = construct_row_id_idx_mapping(test_data)
    dm = DrugSynergyDataModule(None,
                               test_data,
                               tokenizer,
                               metadata.label2idx,
                               row_id_idx_mapping,
                               train_batch_size=args.batch_size,
                               dev_batch_size=args.batch_size,
                               test_batch_size=args.batch_size,
                               max_seq_length=metadata.max_seq_length,
                               balance_training_batch_labels=False)
    dm.setup()

    system = RelationExtractor(model, 0, tokenizer=tokenizer)
    trainer = pl.Trainer(
        gpus=1,
        precision=16,
        resume_from_checkpoint=os.path.join(args.checkpoint_path, "model.chkpt")
    )
    trainer.test(system, datamodule=dm)

    test_predictions = system.test_predictions
    test_row_ids = [idx_row_id_mapping[row_idx] for row_idx in system.test_row_idxs]

    fixed_test = filter_overloaded_predictions(adjust_data(test_row_ids, test_predictions))
    os.makedirs(args.outputs_directory, exist_ok=True)
    test_output = os.path.join(args.outputs_directory, "predictions.jsonl")

    write_jsonl(fixed_test, test_output)
    write_error_analysis_file(test_data, test_data_raw, test_row_ids, test_predictions, args.error_analysis_file)<|MERGE_RESOLUTION|>--- conflicted
+++ resolved
@@ -10,10 +10,6 @@
 import sys
 sys.path.append('.')
 sys.path.append('..')
-<<<<<<< HEAD
-
-=======
->>>>>>> 677ece31
 from common.constants import ENTITY_END_MARKER, ENTITY_START_MARKER
 from common.utils import construct_row_id_idx_mapping, set_seed, write_error_analysis_file, write_jsonl, adjust_data, filter_overloaded_predictions
 from modeling.model import RelationExtractor, load_model
@@ -37,10 +33,6 @@
         tokenizer.add_tokens([ENTITY_START_MARKER])
     if ENTITY_END_MARKER not in tokenizer.vocab:
         tokenizer.add_tokens([ENTITY_END_MARKER])
-<<<<<<< HEAD
-
-=======
->>>>>>> 677ece31
     model.eval()
 
     test_data_raw = list(jsonlines.open(args.test_file))
