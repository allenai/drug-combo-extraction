--- conflicted
+++ resolved
@@ -7,13 +7,6 @@
 import os
 import pytorch_lightning as pl
 
-<<<<<<< HEAD:test_only.py
-from constants import ENTITY_END_MARKER, ENTITY_START_MARKER
-from data_loader import  DrugSynergyDataModule
-from model import RelationExtractor, load_model
-from preprocess import create_dataset
-from utils import construct_row_id_idx_mapping, set_seed, write_error_analysis_file, write_jsonl, adjust_data, filter_overloaded_predictions
-=======
 import sys
 sys.path.append('.')
 sys.path.append('..')
@@ -22,7 +15,6 @@
 from modeling.model import RelationExtractor, load_model
 from preprocessing.data_loader import  DrugSynergyDataModule
 from preprocessing.preprocess import create_dataset
->>>>>>> main:scripts/test_only.py
 
 parser = argparse.ArgumentParser()
 parser.add_argument('--checkpoint-path', type=str, required=False, default="checkpoints", help="Path to pretrained Huggingface Transformers model")
@@ -36,15 +28,11 @@
     args = parser.parse_args()
     set_seed(args.seed)
     model, tokenizer, metadata = load_model(args.checkpoint_path)
-<<<<<<< HEAD:test_only.py
-    tokenizer.add_tokens([ENTITY_START_MARKER, ENTITY_END_MARKER])
-=======
     if ENTITY_START_MARKER not in tokenizer.vocab:
         tokenizer.add_tokens([ENTITY_START_MARKER])
     if ENTITY_END_MARKER not in tokenizer.vocab:
         tokenizer.add_tokens([ENTITY_END_MARKER])
     model.eval()
->>>>>>> main:scripts/test_only.py
 
     test_data_raw = list(jsonlines.open(args.test_file))
     # TODO(Vijay): add `add_no_combination_relations`, `only_include_binary_no_comb_relations`, `include_paragraph_context`,
